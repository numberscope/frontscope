--- conflicted
+++ resolved
@@ -103,32 +103,25 @@
 ```sh
 npm run test:unit
 ```
-
-<<<<<<< HEAD
 ### Lint with [ESLint](https://eslint.org/)
 
 ```sh
 npm run lint
 ```
 
-### Making a Visualizer
+### Making a visualizer
 
 For info on how to make a visualizer, see
 [this doc](./doc/making-a-visualizer.md).
-=======
-### Customize Configuration
 
-See [Vite Configuration Reference](https://vitejs.dev/config/).
->>>>>>> 05016d42
-
-### Recommended Editor or IDE Setup
+### Recommended editor or IDE setup
 
 [VSCode](https://code.visualstudio.com/) + [Volar](https://marketplace.visualstudio.com/items?itemName=johnsoncodehk.volar) (and disable Vetur) + [TypeScript Vue Plugin (Volar)](https://marketplace.visualstudio.com/items?itemName=johnsoncodehk.vscode-typescript-vue-plugin).
 
 See [this doc](./doc/visual-studio-code-setup.md) for more info on setting up
 your editor or IDE.
 
-#### Type Support for `.vue` Imports in TypeScript
+#### Type support for `.vue` imports in TypeScript
 
 TypeScript cannot handle type information for `.vue` imports by default, so we
 replace the `tsc` CLI with `vue-tsc` for type checking. In editors, we need
