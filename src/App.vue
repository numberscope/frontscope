<template>
    <div id="container">
        <NavBar />
        <main>
            <RouterView />
        </main>
<<<<<<< HEAD
        <Footer />
=======
>>>>>>> 5b7c8304
    </div>
</template>

<script setup lang="ts">
    import NavBar from './views/minor/NavBar.vue'
    import {RouterView} from 'vue-router'
    import Footer from './views/minor/Footer.vue'
</script>

<!-- Global styles. This style tag is explicitly unscoped. -->
<style>
<<<<<<< HEAD
    #container {
        display: flex;
        flex-direction: column;

        main {
            height: 100%;
        }
    }

    * {
        box-sizing: border-box;
        font-family: var(--ns-font-main);
        color: var(--ns-color-black);
    }

    html,
    body {
        margin: 0;
        padding: 0;
    }
=======
>>>>>>> 5b7c8304
    :root {
        /* Font sizes */
        --ns-size-body: 12px;
        --ns-size-display: 24px;
        --ns-size-heading: 16px;
        --ns-size-subheading: 12px;
        --ns-size-mini: 10px;
        --ns-size-heading-2: 14px;
        --ns-size-title: 24px;

        /* Fonts */
        --ns-font-display: 'Infinity', sans-serif;
        --ns-font-main: 'Inter', sans-serif;

        /* Colors */
        --ns-color-primary: #809fff;
        --ns-color-white: #ffffff;
        --ns-color-light: #b5b5b5;
        --ns-color-grey: #636363;
        --ns-color-black: #2f2f2f;

        /* Bolditude */
        --ns-font-weight-medium: 500;

<<<<<<< HEAD
        /* Breakpoint widths 
=======
        /* Breakpoint widths
>>>>>>> 5b7c8304
        Default styles should be for vertical mobile devices
        (devices narrower than --ns-breakpoint-mobile)

        Small devices (landscape phones)
        @media (min-width: var(--ns-breakpoint-mobile)) { ... }

        Medium devices (tablets)
        @media (min-width: var(--ns-breakpoint-tablet)) { ... }

        // Large devices (desktops)
        @media (min-width: var(--ns-breakpoint-desktop)) { ... }
        */
        --ns-breakpoint-mobile: 580px;
        --ns-breakpoint-tablet: 800px;
        --ns-breakpoint-desktop: 1200px;
    }

    #container {
        display: flex;
        flex-direction: column;

        main {
            height: 100%;
        }
    }

    * {
        box-sizing: border-box;
        font-family: var(--ns-font-main);
        color: var(--ns-color-black);
    }

    html,
    body {
        margin: 0;
        padding: 0;
    }

    /* Display font */
    @font-face {
        font-family: 'Infinity';
        src: url('/src/assets/fonts/infinity/Infinity.ttf');
    }

    /* Body font */
    @font-face {
        font-family: 'Inter';
        src: url('/src/assets/fonts/inter/Inter-VariableFont_slnt\,wght.ttf');
    }
</style><|MERGE_RESOLUTION|>--- conflicted
+++ resolved
@@ -4,10 +4,7 @@
         <main>
             <RouterView />
         </main>
-<<<<<<< HEAD
         <Footer />
-=======
->>>>>>> 5b7c8304
     </div>
 </template>
 
@@ -19,29 +16,6 @@
 
 <!-- Global styles. This style tag is explicitly unscoped. -->
 <style>
-<<<<<<< HEAD
-    #container {
-        display: flex;
-        flex-direction: column;
-
-        main {
-            height: 100%;
-        }
-    }
-
-    * {
-        box-sizing: border-box;
-        font-family: var(--ns-font-main);
-        color: var(--ns-color-black);
-    }
-
-    html,
-    body {
-        margin: 0;
-        padding: 0;
-    }
-=======
->>>>>>> 5b7c8304
     :root {
         /* Font sizes */
         --ns-size-body: 12px;
@@ -66,11 +40,7 @@
         /* Bolditude */
         --ns-font-weight-medium: 500;
 
-<<<<<<< HEAD
-        /* Breakpoint widths 
-=======
         /* Breakpoint widths
->>>>>>> 5b7c8304
         Default styles should be for vertical mobile devices
         (devices narrower than --ns-breakpoint-mobile)
 
