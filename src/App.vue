--- conflicted
+++ resolved
@@ -88,12 +88,4 @@
         font-family: 'Inter';
         src: url('/src/assets/fonts/inter/Inter-VariableFont_slnt\,wght.ttf');
     }
-<<<<<<< HEAD
-    @media (min-width: 850px) {
-        .navbar-mobile {
-            display: none;
-        }
-    }
-=======
->>>>>>> f2b87976
 </style>