--- conflicted
+++ resolved
@@ -1,8 +1,5 @@
 <template>
     <div id="container">
-        <ChangeModal
-            :modal-type="showChangeModal.modalType"
-            v-show="showChangeModal.show" />
         <NavBar />
         <main>
             <RouterView />
@@ -14,12 +11,7 @@
 <script setup lang="ts">
     import NavBar from './views/minor/NavBar.vue'
     import {RouterView} from 'vue-router'
-<<<<<<< HEAD
-    import ChangeModal from '@/components/ChangeModal.vue'
-    import {showChangeModal} from '@/shared/showChangeModal'
-=======
     import Footer from './views/minor/Footer.vue'
->>>>>>> 1593f637
 </script>
 
 <!-- Global styles. This style tag is explicitly unscoped. -->
