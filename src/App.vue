<template>
    <div id="container">
        <main>
            <RouterView />
        </main>
        <Footer />
    </div>
</template>

<script setup lang="ts">
<<<<<<< HEAD
    import NavBar from './views/minor/NavBar.vue'
=======
>>>>>>> 27d2ce2b
    import {RouterView} from 'vue-router'
    import Footer from './views/minor/Footer.vue'
</script>

<!-- Global styles. This style tag is explicitly unscoped. -->
<style>
    :root {
        /* Font sizes */
        --ns-size-body: 12px;
        --ns-size-display: 24px;
        --ns-size-heading: 16px;
        --ns-size-subheading: 12px;
        --ns-size-mini: 10px;
        --ns-size-heading-2: 14px;
        --ns-size-title: 24px;

        /* Fonts */
        --ns-font-display: 'Infinity', sans-serif;
        --ns-font-main: 'Inter', sans-serif;

        /* Colors */
        --ns-color-primary: #809fff;
        --ns-color-white: #ffffff;
        --ns-color-light: #b5b5b5;
        --ns-color-grey: #636363;
        --ns-color-black: #2f2f2f;

        /* Bolditude */
        --ns-font-weight-medium: 500;

        /* Breakpoint widths
        Default styles should be for vertical mobile devices
        (devices narrower than --ns-breakpoint-mobile)

        Small devices (landscape phones)
        @media (min-width: var(--ns-breakpoint-mobile)) { ... }

        Medium devices (tablets)
        @media (min-width: var(--ns-breakpoint-tablet)) { ... }

        // Large devices (desktops)
        @media (min-width: var(--ns-breakpoint-desktop)) { ... }
        */
        --ns-breakpoint-mobile: 580px;
        --ns-breakpoint-tablet: 800px;
        --ns-breakpoint-desktop: 1200px;
    }

<<<<<<< HEAD
=======
    .navbar-mobile {
        display: none;
    }
>>>>>>> 27d2ce2b
    #container {
        display: flex;
        flex-direction: column;

        main {
            height: 100%;
        }
    }

    * {
        box-sizing: border-box;
        font-family: var(--ns-font-main);
        color: var(--ns-color-black);
    }

    html,
    body {
        margin: 0;
        padding: 0;
    }

    /* Display font */
    @font-face {
        font-family: 'Infinity';
        src: url('../src/assets/fonts/infinity/Infinity.ttf');
    }

    /* Body font */
    @font-face {
        font-family: 'Inter';
        src: url('../src/assets/fonts/inter/Inter-VariableFont_slnt,wght.ttf');
    }
    @media (min-width: 700px) {
        .navbar-mobile {
            display: none;
        }
    }
</style><|MERGE_RESOLUTION|>--- conflicted
+++ resolved
@@ -8,10 +8,6 @@
 </template>
 
 <script setup lang="ts">
-<<<<<<< HEAD
-    import NavBar from './views/minor/NavBar.vue'
-=======
->>>>>>> 27d2ce2b
     import {RouterView} from 'vue-router'
     import Footer from './views/minor/Footer.vue'
 </script>
@@ -60,12 +56,9 @@
         --ns-breakpoint-desktop: 1200px;
     }
 
-<<<<<<< HEAD
-=======
     .navbar-mobile {
         display: none;
     }
->>>>>>> 27d2ce2b
     #container {
         display: flex;
         flex-direction: column;
@@ -96,7 +89,7 @@
     /* Body font */
     @font-face {
         font-family: 'Inter';
-        src: url('../src/assets/fonts/inter/Inter-VariableFont_slnt,wght.ttf');
+        src: url('/src/assets/fonts/inter/Inter-VariableFont_slnt\,wght.ttf');
     }
     @media (min-width: 700px) {
         .navbar-mobile {
