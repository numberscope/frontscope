--- conflicted
+++ resolved
@@ -16,30 +16,6 @@
 
 <!-- Global styles. This style tag is explicitly unscoped. -->
 <style>
-<<<<<<< HEAD
-=======
-    #container {
-        display: flex;
-        flex-direction: column;
-
-        main {
-            height: 100%;
-        }
-    }
-
-    * {
-        box-sizing: border-box;
-        font-family: var(--ns-font-main);
-        color: var(--ns-color-black);
-    }
-
-    html,
-    body {
-        margin: 0;
-        padding: 0;
-    }
-
->>>>>>> c3023888
     :root {
         /* Font sizes */
         --ns-size-body: 12px;
@@ -82,6 +58,15 @@
         --ns-breakpoint-desktop: 1200px;
     }
 
+    #container {
+        display: flex;
+        flex-direction: column;
+
+        main {
+            height: 100%;
+        }
+    }
+
     * {
         box-sizing: border-box;
         font-family: var(--ns-font-main);
