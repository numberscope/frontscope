--- conflicted
+++ resolved
@@ -1,18 +1,10 @@
 <template>
-<<<<<<< HEAD
     <div id="container">
         <NavBar />
         <main>
             <RouterView />
         </main>
     </div>
-=======
-    <NavBar />
-    <main>
-        <RouterView />
-    </main>
-    <Footer />
->>>>>>> 1cb5b802
 </template>
 
 <script setup lang="ts">
@@ -22,7 +14,6 @@
 
 <!-- Global styles. This style tag is explicitly unscoped. -->
 <style>
-<<<<<<< HEAD
     #container {
         display: flex;
         flex-direction: column;
@@ -43,9 +34,6 @@
         margin: 0;
         padding: 0;
     }
-
-=======
->>>>>>> 1cb5b802
     :root {
         /* Font sizes */
         --ns-size-body: 12px;
@@ -67,12 +55,9 @@
         --ns-color-grey: #636363;
         --ns-color-black: #2f2f2f;
 
-<<<<<<< HEAD
-=======
         /* Bolditude */
         --ns-font-weight-medium: 500;
 
->>>>>>> 1cb5b802
         /* Breakpoint widths 
         Default styles should be for vertical mobile devices
         (devices narrower than --ns-breakpoint-mobile)
@@ -83,31 +68,12 @@
         Medium devices (tablets)
         @media (min-width: var(--ns-breakpoint-tablet)) { ... }
 
-<<<<<<< HEAD
         // Large devices (desktops)
-=======
-        Large devices (desktops)
->>>>>>> 1cb5b802
         @media (min-width: var(--ns-breakpoint-desktop)) { ... }
         */
         --ns-breakpoint-mobile: 580px;
         --ns-breakpoint-tablet: 800px;
         --ns-breakpoint-desktop: 1200px;
-<<<<<<< HEAD
-=======
-    }
-
-    * {
-        box-sizing: border-box;
-        font-family: var(--ns-font-main);
-        color: var(--ns-color-black);
-    }
-
-    html,
-    body {
-        margin: 0;
-        padding: 0;
->>>>>>> 1cb5b802
     }
 
     /* Display font */
