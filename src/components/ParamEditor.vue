<template>
    <div>
        <div class="error-box" v-if="!status.isValid()">
            <p v-for="error in status.errors" v-bind:key="error">
                {{ error }}
            </p>
        </div>

        <div id="title-bar">
            <div>
                <h1>{{ title }}</h1>
                <span class="subheading">{{ paramable.name }}</span>
            </div>
            <ChangeButton
                :modal-type="ButtonType.Sequence"
                v-if="title === 'Sequence'" />
            <ChangeButton
                :modal-type="ButtonType.Visualizer"
                v-else-if="title === 'Visualizer'" />
        </div>

        <p class="description">{{ paramable.description }}</p>
        <div v-for="(hierarchy, name) in sortedParams" v-bind:key="name">
            <ParamField
                v-bind:param="hierarchy.param"
                v-bind:value="paramable.tentativeValues[name]"
                v-bind:paramName="name as string"
                v-bind:status="paramStatuses[name]"
                @updateParam="updateParam(name as string, $event)" />
            <div class="sub-param-box">
                <div
                    v-for="(subParam, subName) in hierarchy.children"
                    v-bind:key="subName">
                    <ParamField
                        v-if="checkDependency(subParam)"
                        v-bind:param="subParam"
                        v-bind:value="paramable.tentativeValues[name]"
                        v-bind:paramName="subName as string"
                        v-bind:status="paramStatuses[subName]"
                        @updateParam="
                            updateParam(subName as string, $event)
                        " />
                </div>
            </div>
        </div>
    </div>
</template>

<script lang="ts">
    import {defineComponent} from 'vue'
    import type {
<<<<<<< HEAD
=======
        GenericParamDescription,
        ParamInterface,
>>>>>>> 1593f637
        ParamableInterface,
        ParamInterface,
    } from '../shared/Paramable'
    import typeFunctions, {ParamType} from '../shared/ParamType'
    import {ValidationStatus} from '../shared/ValidationStatus'
    import ParamField from './ParamField.vue'
    import ChangeButton from '@/components/ChangeButton.vue'
    import {ModalType} from '@/shared/modalType'

    interface ParamHierarchy {
        param: ParamInterface<ParamType>
        children: {[key: string]: ParamInterface<ParamType>}
    }

    type Paramable = () => ParamableInterface<GenericParamDescription>

    export default defineComponent({
        name: 'ParamEditor',
        props: {
            title: {type: String, required: true},
            paramable: {
                type: Object as Paramable,
                required: true,
            },
        },
        components: {
            ChangeButton,
            ParamField,
        },
        computed: {
            paramStatuses() {
                const paramStatuses: {[key: string]: ValidationStatus} = {}
                Object.keys(this.paramable.params).forEach(
                    key => (paramStatuses[key] = ValidationStatus.ok())
                )
                return paramStatuses
            },
            sortedParams() {
                const sortedParams: {[key: string]: ParamHierarchy} = {}
                Object.keys(this.paramable.params).forEach(key => {
                    const param = this.paramable.params[key]
                    if (!param.visibleDependency)
                        sortedParams[key] = {param, children: {}}
                })
                Object.keys(this.paramable.params).forEach(key => {
                    const param = this.paramable.params[key]
                    if (param.visibleDependency)
                        sortedParams[param.visibleDependency].children[key] =
                            param
                })
                return sortedParams
            },
        },
        data() {
            const status = ValidationStatus.ok()
            return {status, ButtonType: ModalType}
        },
        created() {
            Object.keys(this.paramable.params).forEach(key =>
                this.validateIndependent(key)
            )
            if (this.validateAggregate()) this.paramable.assignParameters()
            this.$emit('changed')
        },
        methods: {
            updateParam(paramName: string, value: string) {
                const paramable = this.paramable
                paramable.tentativeValues[paramName] = value

                this.validateIndependent(paramName)
                if (this.validateAggregate()) {
                    this.paramable.assignParameters()
                    this.$emit('changed')
                }
            },
            validateIndependent(paramName: string): boolean {
                const param = this.paramable.params[paramName]
                const value = this.paramable.tentativeValues[paramName]

                // Handle non-required parameters
                if (!param.required && value === '') {
                    this.paramStatuses[paramName] = ValidationStatus.ok()
                    return true
                }

                let paramStatus = typeFunctions[param.type].validate(value)
                if (paramStatus.isValid())
                    paramStatus =
                        param.validate !== undefined
                            ? param.validate(
                                  typeFunctions[param.type].realize(value)
                              )
                            : ValidationStatus.ok()

                this.paramStatuses[paramName] = paramStatus
                return paramStatus.isValid()
            },
            validateAggregate() {
                const paramable = this.paramable
                const statusValues = Object.keys(this.paramStatuses).map(
                    key => this.paramStatuses[key]
                )
                if (statusValues.every(status => status.isValid())) {
                    this.status = paramable.validate()
                    paramable.isValid = this.status.isValid()
                    return this.status.isValid()
                } else {
                    paramable.isValid = false
                    return false
                }
            },
            checkDependency(param: ParamInterface<ParamType>): boolean {
                if (!this.paramStatuses[param.visibleDependency!].isValid())
                    return false
                const parent = this.paramable.params[param.visibleDependency!]
                const v = typeFunctions[parent.type].realize(
                    this.paramable.tentativeValues[param.visibleDependency!]
                )
                if (param.visiblePredicate)
                    return param.visiblePredicate(v as never)
                else return param.visibleValue! === v
            },
        },
    })
</script>

<style scoped lang="scss">
    h1 {
        margin: 0;
        font-size: 16px;
    }

    .subheading {
        color: var(--ns-color-grey);
        font-size: 14px;
    }

    .description {
        font-size: 12px;
        margin-bottom: 32px;
    }

    .sub-param-box {
        border-left: 1px solid var(--ns-color-black);
        margin-left: 8px;
        padding-left: 8px;
    }

    .error-box {
        border: 1px solid #ff2222;
        background: var(--ns-color-white);
        padding: 2px 8px;
    }

    .error-box p {
        font-size: var(--ns-size-body);
        margin: 8px 0;
        color: red;
    }

    #title-bar {
        display: flex;
        justify-content: space-between;
        align-items: center;
    }
</style><|MERGE_RESOLUTION|>--- conflicted
+++ resolved
@@ -4,19 +4,6 @@
             <p v-for="error in status.errors" v-bind:key="error">
                 {{ error }}
             </p>
-        </div>
-
-        <div id="title-bar">
-            <div>
-                <h1>{{ title }}</h1>
-                <span class="subheading">{{ paramable.name }}</span>
-            </div>
-            <ChangeButton
-                :modal-type="ButtonType.Sequence"
-                v-if="title === 'Sequence'" />
-            <ChangeButton
-                :modal-type="ButtonType.Visualizer"
-                v-else-if="title === 'Visualizer'" />
         </div>
 
         <p class="description">{{ paramable.description }}</p>
@@ -49,18 +36,13 @@
 <script lang="ts">
     import {defineComponent} from 'vue'
     import type {
-<<<<<<< HEAD
-=======
         GenericParamDescription,
         ParamInterface,
->>>>>>> 1593f637
         ParamableInterface,
-        ParamInterface,
     } from '../shared/Paramable'
     import typeFunctions, {ParamType} from '../shared/ParamType'
     import {ValidationStatus} from '../shared/ValidationStatus'
     import ParamField from './ParamField.vue'
-    import ChangeButton from '@/components/ChangeButton.vue'
     import {ModalType} from '@/shared/modalType'
 
     interface ParamHierarchy {
@@ -80,7 +62,6 @@
             },
         },
         components: {
-            ChangeButton,
             ParamField,
         },
         computed: {
