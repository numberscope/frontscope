--- conflicted
+++ resolved
@@ -41,17 +41,10 @@
                     class="button material-icons-sharp"
                     @click="checkSave()">
                     save
-<<<<<<< HEAD
                 </div>
                 <div id="save-popup" class="notification help-box">
                     Saved to gallery!
                 </div>
-=======
-                </div>
-                <div id="save-popup" class="notification help-box">
-                    Saved to gallery!
-                </div>
->>>>>>> 557f5277
                 <div id="overwrite-popup" class="notification help-box">
                     <div id="overwrite-text">
                         You already have a specimen with the same name, do you
