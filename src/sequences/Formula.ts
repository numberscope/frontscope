--- conflicted
+++ resolved
@@ -25,16 +25,9 @@
  * those are both arbitrary choices; we might at some point want to allow
  * either to be tailored.
  */
-<<<<<<< HEAD
-class Formula extends Cached<typeof paramDesc> {
+class Formula extends Cached(paramDesc) {
     name = seqName
     description = seqDescription
-    formula = paramDesc.formula.default
-=======
-class Formula extends Cached(paramDesc) {
-    name = 'Formula: empty'
-    description = 'A sequence defined by a formula in n'
->>>>>>> 6fbb16b9
 
     private evaluator: math.EvalFunction
 
