import {SequenceExportModule} from './SequenceInterface'
import {Cached} from './Cached'
import {ParamType} from '../shared/ParamType'

const seqName = 'Natural Numbers'
const seqDescription = 'A sequence of the natural numbers'

const paramDesc = {
    includeZero: {
        default: false,
        type: ParamType.BOOLEAN,
        displayName: 'Include Zero',
        required: false,
    },
} as const

/**
 *
 * @class Naturals
 * extends Cached with a very simple calculate, mostly by way of an
 * example of using Cached.
 */
<<<<<<< HEAD
class Naturals extends Cached<typeof paramDesc> {
    name = seqName
    description = seqDescription
    includeZero = paramDesc.includeZero.default
=======
class Naturals extends Cached(paramDesc) {
    name = 'Natural Numbers'
    description = 'A sequence of the natural numbers'
>>>>>>> 6fbb16b9
    private begin = 1

    /**
     *Creates an instance of Naturals
     * @param {*} sequenceID the sequence identifier of the sequence
     */
    constructor(sequenceID: number) {
        super(sequenceID)
    }

    initialize() {
        if (this.ready) return
        if (this.includeZero) {
            this.name = 'Nonnegative Integers'
            this.begin = 0
        } else {
            this.name = 'Positive Integers'
        }
        super.initialize()
    }

    calculate(n: number) {
        return BigInt(n + this.begin)
    }
}

export const exportModule = SequenceExportModule.family(
    Naturals,
    seqName,
    seqDescription
)<|MERGE_RESOLUTION|>--- conflicted
+++ resolved
@@ -20,16 +20,10 @@
  * extends Cached with a very simple calculate, mostly by way of an
  * example of using Cached.
  */
-<<<<<<< HEAD
-class Naturals extends Cached<typeof paramDesc> {
+class Naturals extends Cached(paramDesc) {
     name = seqName
     description = seqDescription
-    includeZero = paramDesc.includeZero.default
-=======
-class Naturals extends Cached(paramDesc) {
-    name = 'Natural Numbers'
-    description = 'A sequence of the natural numbers'
->>>>>>> 6fbb16b9
+
     private begin = 1
 
     /**
