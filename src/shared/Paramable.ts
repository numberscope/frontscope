--- conflicted
+++ resolved
@@ -205,11 +205,6 @@
             if (typeof param.value !== 'string')
                 param.value = `${param.value}`
 
-<<<<<<< HEAD
-            me[prop] = typeFunctions[param.type].realize(
-                param.value as string
-            )
-=======
             const oldValue = me[prop]
             const newValue = typeFunctions[param.type].realize(
                 param.value as string
@@ -218,7 +213,6 @@
 
             props.push(prop)
             if (oldValue !== newValue) changed.push(prop)
->>>>>>> ba24fbd4
         }
 
         if (changed.length < props.length)
