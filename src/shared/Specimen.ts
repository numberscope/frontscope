import type {VisualizerInterface} from '../visualizers/VisualizerInterface'
import {SequenceExportKind} from '../sequences/SequenceInterface'
import type {
    SequenceConstructor,
    SequenceInterface,
} from '../sequences/SequenceInterface'
import type {GenericParamDescription} from './Paramable'
import {toBase64, loadFromBase64} from './Paramable'
import seqMODULES from '../sequences/sequences'
import vizMODULES from '../visualizers/visualizers'

/**
 * This class represents a specimen, containing a visualizer,
 * a sequence, and the set of all parameters that make both of them up.
 * Specimens can be converted to and from URLs so that they can be saved.
 */
export class Specimen {
    private _name: string
    private _visualizerKey: string
    private _sequenceKey: string
    private _visualizer: VisualizerInterface<GenericParamDescription>
    private _sequence: SequenceInterface<GenericParamDescription>
    private location?: HTMLElement
    private isSetup: boolean = false
    private size: {width: number; height: number}

    /**
     * Constructs a new specimen from a visualizer and a sequence.
     * The string arguments passed in are expected to be keys
     * for the visualizer/sequences' export modules.
     * @param name the name of this specimen
     * @param visualizer the specimen's visualizer
     * @param sequence the specimen's sequence
     */
    constructor(name: string, visualizerKey: string, sequenceKey: string) {
        this._name = name
        this._visualizerKey = visualizerKey
        this._sequenceKey = sequenceKey
        type SeqIntf = SequenceInterface<GenericParamDescription>
        if (seqMODULES[sequenceKey].kind === SequenceExportKind.FAMILY)
            this._sequence = new (seqMODULES[sequenceKey]
                .sequenceOrConstructor as SequenceConstructor)(0)
        else
            this._sequence = seqMODULES[sequenceKey]
                .sequenceOrConstructor as SeqIntf
        this._visualizer = new vizMODULES[visualizerKey].visualizer(
            this._sequence
        )
        this.size = {width: 0, height: 0}
    }
    /**
     * Call this as soon after construction as possible once the HTML
     * element has been mounted
     */
    setup(location: HTMLElement) {
        this.location = location
        this.size = this.calculateSize(
            this.location.clientWidth,
            this.location.clientHeight,
            this.visualizer.requestedAspectRatio()
        )

        this.visualizer.view(this.sequence)
        this.visualizer.inhabit(this.location, this.size)
        this.visualizer.show()
        this.isSetup = true
    }
    /**
     * Hard resets the specimen
     */
    reset() {
        if (!this.location) return
        this.size = this.calculateSize(
            this.location.clientWidth,
            this.location.clientHeight,
            this.visualizer.requestedAspectRatio()
        )

        this.visualizer.depart(this.location)
        this.visualizer.inhabit(this.location, this.size)
        this.visualizer.show()
    }
    /**
     * Returns the name of this specimen
     */
    get name(): string {
        return this._name
    }
    /**
     * Returns the key of the specimen's visualizer
     */
    get visualizerKey(): string {
        return this._visualizerKey
    }
    /**
     * Returns the key of the specimen's sequence
     */
    get sequenceKey(): string {
        return this._sequenceKey
    }
    /**
     * Returns the specimen's visualizer
     */
    get visualizer(): VisualizerInterface<GenericParamDescription> {
        return this._visualizer
    }
    /**
     * Returns the specimen's sequence
     */
    get sequence(): SequenceInterface<GenericParamDescription> {
        return this._sequence
    }
    /**
     * Assigns a new name to this specimen
     */
    set name(name: string) {
        this._name = name
    }
    /**
     * Assigns a new visualizer to this specimen and updates its sequence
     * to match the specimen. It also ensures this visualizer inhabits
     * the correct HTML element and begins to render.
     * @param visualizerKey the key of the desired visualizer's export module
     */
    set visualizerKey(visualizerKey: string) {
        this._visualizerKey = visualizerKey
        this._visualizer = new vizMODULES[visualizerKey].visualizer(
            this._sequence
        )
        if (this.isSetup) this.setup(this.location!)
    }
    /**
     * Assigns a new sequence to this specimen and updates the visualizer
     * to reflect this change in the render.
     * @param specimenKey the key of the desired sequence's export module
     */
    set sequenceKey(sequenceKey: string) {
        this._sequenceKey = sequenceKey
        type SeqIntf = SequenceInterface<GenericParamDescription>
        if (seqMODULES[sequenceKey].kind === SequenceExportKind.FAMILY)
            this._sequence = new (seqMODULES[sequenceKey]
                .sequenceOrConstructor as SequenceConstructor)(0)
        else
            this._sequence = seqMODULES[sequenceKey]
                .sequenceOrConstructor as SeqIntf
        this.visualizer.view(this.sequence)
    }
    /**
     * Exists for redundancy, same as set visualizerKey()
     */
    set visualizer(visualizerKey: string) {
        this.visualizerKey = visualizerKey
    }
    /**
     * Exists for redundancy, same as set sequenceKey()
     */
    set sequence(sequenceKey: string) {
        this.sequenceKey = sequenceKey
    }
    /**
     * Ensures that the visualizer is aware that the sequence has been
     * updated.
     */
    updateSequence() {
        this.visualizer.view(this.sequence)
    }

    /**
     * Calculates the size of the visualizer in its container.
     * @param containerWidth width of the container
     * @param containerHeight height of the container
     * @param aspectRatio aspect ratio requested by visualizer
     * @returns the size of the visualizer
     */
    calculateSize(
        containerWidth: number,
        containerHeight: number,
        aspectRatio: number | undefined
    ): {width: number; height: number} {
        if (aspectRatio === undefined)
            return {
                width: containerWidth,
                height: containerHeight,
            }
        const constraint = containerWidth / containerHeight < aspectRatio
        return {
            width: constraint
                ? containerWidth
                : containerHeight * aspectRatio,
            height: constraint
                ? containerWidth / aspectRatio
                : containerHeight,
        }
    }
    /**
     * This function should be called when the size of the visualizer container
     * has changed. It calculates the size of the contents according to the
     * aspect ratio requested and calls the resize function.
     * @param width New width of the visualizer container
     * @param height New height of the visualizer container
     */
    resized(width: number, height: number): void {
        const newSize = this.calculateSize(
            width,
            height,
            this.visualizer.requestedAspectRatio()
        )
<<<<<<< HEAD

=======
>>>>>>> 27d2ce2b
        if (
            this.size.width === newSize.width
            && this.size.height === newSize.height
        )
            return

        this.size = newSize

        if (!this.visualizer.resized?.(this.size.width, this.size.height)) {
            // Reset the visualizer if the resized function isn't implemented
            this.reset()
        }
    }
    /**
     * Converts the specimen to a URL as a way of saving all information
     * about the specimen.
     * @return the specimen URL as a string
     */
    toURL(): string {
        const data = {
            name: this.name,
            sequence: this.sequenceKey,
            sequenceParams: toBase64(this.sequence),
            visualizer: this.visualizerKey,
            visualizerParams: toBase64(this.visualizer),
        }

        return btoa(JSON.stringify(data))
    }
    /**
     * Reads a specimen URL previously generated by toURL() and parses
     * it back into a `Specimen` object.
     * @param _url the specimen URL to parse
     * @return the corresponding specimen object
     */
    static fromURL(url: string): Specimen {
        const data = JSON.parse(atob(url)) as {[key: string]: string}

        // Make sure URL is valid
        if (
            !Object.prototype.hasOwnProperty.call(data, 'name')
            || !Object.prototype.hasOwnProperty.call(data, 'sequence')
            || !Object.prototype.hasOwnProperty.call(data, 'sequenceParams')
            || !Object.prototype.hasOwnProperty.call(data, 'visualizer')
            || !Object.prototype.hasOwnProperty.call(data, 'visualizerParams')
        )
            throw new Error('Invalid URL')

        // Load visualizer and sequence from names
        const specimen = new Specimen(
            `${data['name']}`,
            `${data['visualizer']}`,
            `${data['sequence']}`
        )

        // Assign parameters to the visualizers and sequences
        loadFromBase64(`${data['sequenceParams']}`, specimen.sequence)
        loadFromBase64(`${data['visualizerParams']}`, specimen.visualizer)

        return specimen
    }
}<|MERGE_RESOLUTION|>--- conflicted
+++ resolved
@@ -205,10 +205,6 @@
             height,
             this.visualizer.requestedAspectRatio()
         )
-<<<<<<< HEAD
-
-=======
->>>>>>> 27d2ce2b
         if (
             this.size.width === newSize.width
             && this.size.height === newSize.height
