import type {VisualizerInterface} from '../visualizers/VisualizerInterface'
import {SequenceExportKind} from '../sequences/SequenceInterface'
import type {
    SequenceConstructor,
    SequenceInterface,
} from '../sequences/SequenceInterface'
import type {GenericParamDescription} from './Paramable'
import {toBase64, loadFromBase64} from './Paramable'
import seqMODULES from '../sequences/sequences'
import vizMODULES from '../visualizers/visualizers'

/**
 * This class represents a specimen, containing a visualizer,
 * a sequence, and the set of all parameters that make both of them up.
 * Specimens can be converted to and from URLs so that they can be saved.
 */
export class Specimen {
    private _name: string
    private _visualizerKey: string
    private _sequenceKey: string
    private _visualizer: VisualizerInterface<GenericParamDescription>
    private _sequence: SequenceInterface<GenericParamDescription>
    private location?: HTMLElement
    private isSetup: boolean = false
    private size: {width: number; height: number}

    /**
     * Constructs a new specimen from a visualizer and a sequence.
     * The string arguments passed in are expected to be keys
     * for the visualizer/sequences' export modules.
     * @param name the name of this specimen
     * @param visualizer the specimen's visualizer
     * @param sequence the specimen's sequence
     */
<<<<<<< HEAD
    constructor(name: string, visualizerKey: string, sequenceKey: string) {
        this._name = name
        this._visualizerKey = visualizerKey
        this._sequenceKey = sequenceKey
        type SeqIntf = SequenceInterface<GenericParamDescription>
        if (seqMODULES[sequenceKey].kind === SequenceExportKind.FAMILY)
            this._sequence = new (seqMODULES[sequenceKey]
                .sequenceOrConstructor as SequenceConstructor)(0)
        else
            this._sequence = seqMODULES[sequenceKey]
                .sequenceOrConstructor as SeqIntf
        this._visualizer = new vizMODULES[visualizerKey].visualizer(
            this._sequence
        )
=======
    constructor(
        visualizer: VisualizerInterface,
        sequence: SequenceInterface
    ) {
        this.visualizer = visualizer
        this.sequence = sequence
        this.size = {width: 0, height: 0}
>>>>>>> 5b7c8304
    }
    /**
     * Call this as soon after construction as possible once the HTML
     * element has been mounted
     */
    setup(location: HTMLElement) {
        this.location = location
<<<<<<< HEAD
        this._visualizer.view(this._sequence)
        this._visualizer.inhabit(this.location)
        this._visualizer.show()
=======
        this.size = this.calculateSize(
            this.location.clientWidth,
            this.location.clientHeight,
            this.visualizer.requestedAspectRatio()
        )

        this.visualizer.view(this.sequence)
        this.visualizer.inhabit(this.location, this.size)
        this.visualizer.show()
>>>>>>> 5b7c8304
        this.isSetup = true
    }

    /**
     * Hard resets the specimen
     */
    reset() {
        if (!this.location) return
        this.size = this.calculateSize(
            this.location.clientWidth,
            this.location.clientHeight,
            this.visualizer.requestedAspectRatio()
        )

        this.visualizer.depart(this.location)
        this.visualizer.inhabit(this.location, this.size)
        this.visualizer.show()
    }
    /**
     * Returns the name of this specimen
     */
    get name(): string {
        return this._name
    }
    /**
     * Returns the key of the specimen's visualizer
     */
    get visualizerKey(): string {
        return this._visualizerKey
    }
    /**
     * Returns the key of the specimen's sequence
     */
    get sequenceKey(): string {
        return this._sequenceKey
    }
    /**
     * Returns the specimen's visualizer
     */
    get visualizer(): VisualizerInterface<GenericParamDescription> {
        return this._visualizer
    }
    /**
     * Returns the specimen's sequence
     */
    get sequence(): SequenceInterface<GenericParamDescription> {
        return this._sequence
    }
    /**
     * Assigns a new name to this specimen
     */
    set name(name: string) {
        this._name = name
    }
    /**
     * Assigns a new visualizer to this specimen and updates its sequence
     * to match the specimen. It also ensures this visualizer inhabits
     * the correct HTML element and begins to render.
     * @param visualizerKey the key of the desired visualizer's export module
     */
    set visualizerKey(visualizerKey: string) {
        this._visualizerKey = visualizerKey
        this._visualizer = new vizMODULES[visualizerKey].visualizer(
            this._sequence
        )
        if (this.isSetup) this.setup(this.location!)
    }
    /**
     * Assigns a new sequence to this specimen and updates the visualizer
     * to reflect this change in the render.
     * @param specimenKey the key of the desired sequence's export module
     */
    set sequenceKey(sequenceKey: string) {
        this._sequenceKey = sequenceKey
        type SeqIntf = SequenceInterface<GenericParamDescription>
        if (seqMODULES[sequenceKey].kind === SequenceExportKind.FAMILY)
            this._sequence = new (seqMODULES[sequenceKey]
                .sequenceOrConstructor as SequenceConstructor)(0)
        else
            this._sequence = seqMODULES[sequenceKey]
                .sequenceOrConstructor as SeqIntf
        this.visualizer.view(this.sequence)
    }
    /**
     * Exists for redundancy, same as set visualizerKey()
     */
    set visualizer(visualizerKey: string) {
        this.visualizerKey = visualizerKey
    }
    /**
     * Exists for redundancy, same as set sequenceKey()
     */
    set sequence(sequenceKey: string) {
        this.sequenceKey = sequenceKey
    }
    /**
     * Ensures that the visualizer is aware that the sequence has been
     * updated.
     */
    updateSequence() {
        this.visualizer.view(this.sequence)
    }

    /**
     * Calculates the size of the visualizer in its container.
     * @param containerWidth width of the container
     * @param containerHeight height of the container
     * @param aspectRatio aspect ratio requested by visualizer
     * @returns the size of the visualizer
     */
    calculateSize(
        containerWidth: number,
        containerHeight: number,
        aspectRatio: number | undefined
    ): {width: number; height: number} {
        if (aspectRatio === undefined)
            return {
                width: containerWidth,
                height: containerHeight,
            }
        const constraint = containerWidth / containerHeight < aspectRatio
        return {
            width: constraint
                ? containerWidth
                : containerHeight * aspectRatio,
            height: constraint
                ? containerWidth / aspectRatio
                : containerHeight,
        }
    }
    /**
     * This function should be called when the size of the visualizer container
     * has changed. It calculates the size of the contents according to the
     * aspect ratio requested and calls the resize function.
     * @param width New width of the visualizer container
     * @param height New height of the visualizer container
     */
    resized(width: number, height: number): void {
        const newSize = this.calculateSize(
            width,
            height,
            this.visualizer.requestedAspectRatio()
        )

        if (
            this.size.width === newSize.width
            && this.size.height === newSize.height
        )
            return

        this.size = newSize

        if (!this.visualizer.resized?.(this.size.width, this.size.height)) {
            // Reset the visualizer if the resized function isn't implemented
            this.reset()
        }
    }
    /**
     * Converts the specimen to a URL as a way of saving all information
     * about the specimen.
     * @return the specimen URL as a string
     */
    toURL(): string {
        const data = {
            name: this.name,
            sequence: this.sequenceKey,
            sequenceParams: toBase64(this.sequence),
            visualizer: this.visualizerKey,
            visualizerParams: toBase64(this.visualizer),
        }

        return btoa(JSON.stringify(data))
    }
    /**
     * Reads a specimen URL previously generated by toURL() and parses
     * it back into a `Specimen` object.
     * @param _url the specimen URL to parse
     * @return the corresponding specimen object
     */
    static fromURL(url: string): Specimen {
        const data = JSON.parse(atob(url)) as {[key: string]: string}

        // Make sure URL is valid
        if (
            !Object.prototype.hasOwnProperty.call(data, 'name')
            || !Object.prototype.hasOwnProperty.call(data, 'sequence')
            || !Object.prototype.hasOwnProperty.call(data, 'sequenceParams')
            || !Object.prototype.hasOwnProperty.call(data, 'visualizer')
            || !Object.prototype.hasOwnProperty.call(data, 'visualizerParams')
        )
            throw new Error('Invalid URL')

        // Load visualizer and sequence from names
        const specimen = new Specimen(
            `${data['name']}`,
            `${data['visualizer']}`,
            `${data['sequence']}`
        )

        // Assign parameters to the visualizers and sequences
        loadFromBase64(`${data['sequenceParams']}`, specimen.sequence)
        loadFromBase64(`${data['visualizerParams']}`, specimen.visualizer)

        return specimen
    }
}<|MERGE_RESOLUTION|>--- conflicted
+++ resolved
@@ -32,7 +32,6 @@
      * @param visualizer the specimen's visualizer
      * @param sequence the specimen's sequence
      */
-<<<<<<< HEAD
     constructor(name: string, visualizerKey: string, sequenceKey: string) {
         this._name = name
         this._visualizerKey = visualizerKey
@@ -47,15 +46,7 @@
         this._visualizer = new vizMODULES[visualizerKey].visualizer(
             this._sequence
         )
-=======
-    constructor(
-        visualizer: VisualizerInterface,
-        sequence: SequenceInterface
-    ) {
-        this.visualizer = visualizer
-        this.sequence = sequence
         this.size = {width: 0, height: 0}
->>>>>>> 5b7c8304
     }
     /**
      * Call this as soon after construction as possible once the HTML
@@ -63,11 +54,6 @@
      */
     setup(location: HTMLElement) {
         this.location = location
-<<<<<<< HEAD
-        this._visualizer.view(this._sequence)
-        this._visualizer.inhabit(this.location)
-        this._visualizer.show()
-=======
         this.size = this.calculateSize(
             this.location.clientWidth,
             this.location.clientHeight,
@@ -77,10 +63,8 @@
         this.visualizer.view(this.sequence)
         this.visualizer.inhabit(this.location, this.size)
         this.visualizer.show()
->>>>>>> 5b7c8304
         this.isSetup = true
     }
-
     /**
      * Hard resets the specimen
      */
