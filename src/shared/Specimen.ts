--- conflicted
+++ resolved
@@ -205,10 +205,6 @@
             height,
             this.visualizer.requestedAspectRatio()
         )
-<<<<<<< HEAD
-
-=======
->>>>>>> 8e23b1aa
         if (
             this.size.width === newSize.width
             && this.size.height === newSize.height
