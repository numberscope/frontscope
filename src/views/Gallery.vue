--- conflicted
+++ resolved
@@ -55,16 +55,12 @@
 
 <script setup lang="ts">
     import SpecimenCard from '../components/SpecimenCard.vue'
-<<<<<<< HEAD
-    import NavBar from '../views/minor/NavBar.vue'
-    const sequenceName = '2-acid val of Z'
-    const cardName = 'Pinstripe'
-=======
     import FeaturedCard from '../components/FeaturedCard.vue'
     import {ref, onMounted, computed} from 'vue'
     import {getSIMs} from '../shared/browserCaching'
     import {getFeatured} from '../shared/defineFeatured'
     import type {SIM} from '../shared/browserCaching'
+    import NavBar from '../views/minor/NavBar.vue'
 
     interface cardSpecimen {
         url: string
@@ -119,7 +115,6 @@
         loadFeatured()
         loadSpecimens()
     })
->>>>>>> 3d6e5a39
 </script>
 
 <style scoped>
