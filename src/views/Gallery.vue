<template>
    <div id="gallery-content">
        <div id="header-mobile">
            <div>
                <h2>Specimen gallery</h2>
                <h3>Self similarity telescope</h3>
            </div>
            <div type="button" id="change-button">
<<<<<<< HEAD
                <span
                    alt="Swap icon"
                    id="change-icon"
                    class="material-icons-sharp"
                    >swap_horiz</span
                >
=======
                <span class="material-icons-sharp">swap_horiz</span>
>>>>>>> 5b7c8304
                <p id="change-text">Select Visualizer</p>
            </div>
        </div>

        <h1 id="header">Specimen gallery</h1>

        <div type="button" class="visualizer-bar">
            <h2>Self similarity telescope</h2>
            <span class="material-icons-sharp">keyboard_arrow_up</span>
        </div>
        <div class="gallery">
            <SpecimenCard :seqName="sequenceName" :cardName="cardName" />
            <SpecimenCard :seqName="sequenceName" :cardName="cardName" />
            <SpecimenCard :seqName="sequenceName" :cardName="cardName" />
            <SpecimenCard :seqName="sequenceName" :cardName="cardName" />
            <SpecimenCard :seqName="sequenceName" :cardName="cardName" />
            <SpecimenCard :seqName="sequenceName" :cardName="cardName" />
            <SpecimenCard :seqName="sequenceName" :cardName="cardName" />
            <SpecimenCard :seqName="sequenceName" :cardName="cardName" />
        </div>

        <div type="button" class="visualizer-bar">
            <h2>Self similarity telescope</h2>
            <span class="material-icons-sharp">keyboard_arrow_up</span>
        </div>
        <div class="gallery">
            <SpecimenCard :seqName="sequenceName" :cardName="cardName" />
            <SpecimenCard :seqName="sequenceName" :cardName="cardName" />
            <SpecimenCard :seqName="sequenceName" :cardName="cardName" />
            <SpecimenCard :seqName="sequenceName" :cardName="cardName" />
            <SpecimenCard :seqName="sequenceName" :cardName="cardName" />
            <SpecimenCard :seqName="sequenceName" :cardName="cardName" />
            <SpecimenCard :seqName="sequenceName" :cardName="cardName" />
            <SpecimenCard :seqName="sequenceName" :cardName="cardName" />
        </div>
    </div>
</template>

<script setup lang="ts">
    import SpecimenCard from '../components/SpecimenCard.vue'

    const sequenceName = '2-acid val of Z'
    const cardName = 'Pinstripe'
</script>

<style scoped>
    p,
    h1,
    h2,
    h3 {
        margin: 0;
    }
    h1 {
        font-size: var(--ns-size-title);
    }
    h2 {
        font-size: var(--ns-size-heading);
    }
    h3 {
        font-size: var(--ns-size-subheading);
    }

    #gallery-content {
        margin: 16px;
    }

    #header-mobile {
        display: flex;
        justify-content: space-between;
        align-items: center;
        margin: 8px 0;
    }
    #change-button {
        max-width: 100px;
        width: min-content;
<<<<<<< HEAD
=======
        display: flex;
        flex-direction: column;
        align-items: center;
>>>>>>> 5b7c8304
    }
    #change-icon {
        display: block;
        margin: auto;
    }
    #change-text {
        font-size: var(--ns-size-mini);
        text-align: center;
    }

    #header {
        display: none;
    }

    .visualizer-bar {
        display: none;
    }

    .gallery {
        display: flex;
        flex-wrap: wrap;
        justify-content: space-evenly;
        margin-top: 29px;
        gap: 29px;
    }

    @media (min-width: 580px) {
        #gallery-content {
            margin: 32px auto;
            padding: 0 16px;
            max-width: 1000px;
            width: 100%;
        }

        #header-mobile {
            display: none;
        }

        #header {
            display: block;
            margin-bottom: 16px;
        }

        .visualizer-bar {
            display: flex;
            justify-content: space-between;
            align-items: center;
            margin-bottom: 16px;
        }

        .gallery {
            gap: 16px;
            margin: 0 0 16px 0;
        }
    }
</style><|MERGE_RESOLUTION|>--- conflicted
+++ resolved
@@ -6,16 +6,7 @@
                 <h3>Self similarity telescope</h3>
             </div>
             <div type="button" id="change-button">
-<<<<<<< HEAD
-                <span
-                    alt="Swap icon"
-                    id="change-icon"
-                    class="material-icons-sharp"
-                    >swap_horiz</span
-                >
-=======
                 <span class="material-icons-sharp">swap_horiz</span>
->>>>>>> 5b7c8304
                 <p id="change-text">Select Visualizer</p>
             </div>
         </div>
@@ -91,12 +82,9 @@
     #change-button {
         max-width: 100px;
         width: min-content;
-<<<<<<< HEAD
-=======
         display: flex;
         flex-direction: column;
         align-items: center;
->>>>>>> 5b7c8304
     }
     #change-icon {
         display: block;
