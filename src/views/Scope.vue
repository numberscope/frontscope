--- conflicted
+++ resolved
@@ -1,6 +1,41 @@
 <template>
     <div id="specimen-container">
+        <ChangeSequenceModal
+            v-show="changeSequenceOpen"
+            @close="
+                () => {
+                    changeSequenceOpen = false
+                }
+            "
+            :specimen="specimen" />
+        <ChangeVisualizerModal
+            v-show="changeVisualizerOpen"
+            @close="
+                () => {
+                    changeVisualizerOpen = false
+                }
+            "
+            :specimen="specimen" />
         <tab id="sequenceTab" class="tab docked" docked="top-right">
+            <div class="tab-title-bar">
+                <div>
+                    <h1>Sequence</h1>
+                    <span class="subheading">{{
+                        specimen.sequence.name
+                    }}</span>
+                </div>
+                <button
+                    class="change-button"
+                    @click="
+                        () => {
+                            changeSequenceOpen = true
+                        }
+                    ">
+                    <span class="material-icons-sharp">swap_horiz</span>
+                    <span class="change-button-text">Change Sequence</span>
+                </button>
+            </div>
+
             <ParamEditor
                 title="Sequence"
                 :paramable="specimen.sequence"
@@ -12,6 +47,24 @@
                 " />
         </tab>
         <tab id="visualiserTab" class="tab docked" docked="bottom-right">
+            <div class="tab-title-bar">
+                <div>
+                    <h1>Visualizer</h1>
+                    <span class="subheading">
+                        {{ specimen.visualizer.name }}
+                    </span>
+                </div>
+                <button
+                    class="change-button"
+                    @click="
+                        () => {
+                            changeVisualizerOpen = true
+                        }
+                    ">
+                    <span class="material-icons-sharp">swap_horiz</span>
+                    <span class="change-button-text">Change Visualizer</span>
+                </button>
+            </div>
             <ParamEditor
                 title="Visualizer"
                 :paramable="specimen.visualizer"
@@ -69,11 +122,6 @@
 </template>
 
 <script lang="ts">
-    import {reactive} from 'vue'
-    import vizMODULES from '@/visualizers/visualizers'
-    import {Specimen} from '@/shared/Specimen'
-    import {exportModule} from '@/sequences/Formula'
-
     /**
      * Positions a tab to be inside a dropzone
      * Resizes the tab to be the same size as the dropzone
@@ -166,12 +214,6 @@
             positionAndSizeTab(tab, dropzone)
         })
     }
-<<<<<<< HEAD
-
-    const sequence = new exportModule.sequence(0)
-    const visualizer = new vizMODULES['ModFill'].visualizer(sequence)
-    export const specimen = reactive(new Specimen(visualizer, sequence))
-=======
     // selects a tab
     export function selectTab(tab: HTMLElement): void {
         deselectTab()
@@ -195,19 +237,21 @@
             }
         })
     }
->>>>>>> 1593f637
 </script>
 
 <script setup lang="ts">
     import Tab from '@/components/Tab.vue'
     import interact from 'interactjs'
-    import {onMounted} from 'vue'
+    import {onMounted, ref} from 'vue'
     import {useRoute, useRouter} from 'vue-router'
-    import ParamEditor from '@/components/ParamEditor.vue'
-<<<<<<< HEAD
-=======
+    import ParamEditor from '../components/ParamEditor.vue'
     import {reactive} from 'vue'
-    import {Specimen} from '@/shared/Specimen'
+    import {Specimen} from '../shared/Specimen'
+    import ChangeVisualizerModal from '../components/ChangeVisualizerModal.vue'
+    import ChangeSequenceModal from '../components/ChangeSequenceModal.vue'
+
+    const changeSequenceOpen = ref(false)
+    const changeVisualizerOpen = ref(false)
 
     const router = useRouter()
     const route = useRoute()
@@ -226,7 +270,6 @@
                 specimen: specimen.toURL(),
             },
         })
->>>>>>> 1593f637
 
     onMounted(() => {
         const specimenContainer = document.getElementById(
@@ -386,6 +429,36 @@
         justify-content: center;
     }
 
+    .tab-title-bar {
+        display: flex;
+        justify-content: space-between;
+        align-items: center;
+
+        h1 {
+            margin: 0;
+            font-size: 16px;
+        }
+
+        .subheading {
+            color: var(--ns-color-grey);
+            font-size: 14px;
+        }
+
+        .change-button {
+            display: flex;
+            flex-direction: column;
+            align-items: center;
+            border: 1px solid var(--ns-color-white);
+            background: none;
+            width: min-content;
+            padding: 4px;
+
+            &:hover {
+                border: 1px solid var(--ns-color-light);
+            }
+        }
+    }
+
     .dropzone-container {
         display: flex;
         flex-direction: column;
