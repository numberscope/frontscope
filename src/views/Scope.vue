--- conflicted
+++ resolved
@@ -261,8 +261,6 @@
                 }
             },
         },
-<<<<<<< HEAD
-
         modifiers: [
             // keep the edges inside the screen
             interact.modifiers.restrictEdges({
@@ -274,25 +272,6 @@
                 min: {width: 0, height: 128},
             }),
         ],
-=======
-        data: function () {
-            const visualizers = Object.values(VISUALIZERS)
-            const sequences = Object.values(SEQUENCES)
-
-            const state = {
-                visualizers: visualizers,
-                sequences: sequences,
-                seqVizPairs: [] as {
-                    seq: SequenceInterface
-                    viz: VisualizerInterface
-                }[],
-                activeViz: null as VisualizerInterface | null,
-                activeSeq: null as SequenceInterface | null,
-                drawingActive: false,
-            }
-            return state
-        },
->>>>>>> 3191480c
     })
 </script>
 
