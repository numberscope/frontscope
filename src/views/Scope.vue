<template>
    <NavBar class="navbar">
        <SpecimenBar
            :specimen="specimen as Specimen"
            @updateSpecimenName="handleSpecimenUpdate">
        </SpecimenBar>
    </NavBar>
    <div id="specimen-container">
        <tab id="sequenceTab" class="tab docked" docked="top-right">
            <ParamEditor
                title="Sequence"
                :paramable="specimen.sequence"
                @changed="
                    () => {
                        specimen.updateSequence()
                        updateURL()
                    }
                " />
        </tab>
        <tab id="visualiserTab" class="tab docked" docked="bottom-right">
            <ParamEditor
                title="Visualizer"
                :paramable="specimen.visualizer"
                @changed="() => updateURL()" />
        </tab>
        <SpecimenBar
            id="specimen-bar-phone"
            class="specimen-bar"
            :specimen="specimen as Specimen"
            @updateSpecimenName="handleSpecimenUpdate" />
        <!-- 
            The dropzone ids must remain like "[position]-dropzone"
            where [position] is the same as the dropzone attribute.

            This is because the dropzones are looked up by id in the
            tab management code.
        -->
        <div id="main">
            <div
                id="left-dropzone-container"
                class="dropzone-container empty">
                <div class="dropzone-size-wrapper">
                    <div
                        id="top-left-dropzone"
                        class="dropzone empty"
                        dropzone="top-left"></div>
                    <div class="dropzone-resize material-icons-sharp">
                        drag_handle
                    </div>
                </div>
                <div class="dropzone-size-wrapper">
                    <div
                        id="bottom-left-dropzone"
                        class="dropzone empty"
                        dropzone="bottom-left"></div>
                </div>
            </div>
            <div id="canvas-container"></div>
            <div id="right-dropzone-container" class="dropzone-container">
                <div class="dropzone-size-wrapper">
                    <div
                        id="top-right-dropzone"
                        class="dropzone"
                        dropzone="top-right"></div>
                    <div class="dropzone-resize material-icons-sharp">
                        drag_handle
                    </div>
                </div>

                <div class="dropzone-size-wrapper">
                    <div
                        id="bottom-right-dropzone"
                        class="dropzone"
                        dropzone="bottom-right"></div>
                </div>
            </div>
        </div>
    </div>
</template>

<script lang="ts">
    import NavBar from './minor/NavBar.vue'
    import SpecimenBar from '../components/SpecimenBar.vue'

    /**
     * Positions a tab to be inside a dropzone
     * Resizes the tab to be the same size as the dropzone
     * @param tab The HTML container that the draggable tab lives in
     * @param dropzone The dropzone the tab is docked to
     */
    export function positionAndSizeTab(
        tab: HTMLElement,
        dropzone: HTMLElement
    ): void {
        if (window.innerWidth < 700) return

        const dropzoneContainer = dropzone.parentElement?.parentElement
        const dropzoneRect = dropzone.getBoundingClientRect()

        const {x, y} = translateCoords(dropzoneRect.x, dropzoneRect.y)

        tab.style.top = y + 'px'
        tab.style.left = x + 'px'
        tab.style.height = dropzoneRect.height + 'px'

        // update the classlist with "minimized"
        // if the height is less or equal than 110
        if (dropzoneRect.height <= 110) {
            tab.classList.add('minimized')
        } else {
            tab.classList.remove('minimized')
        }

        tab.setAttribute('data-x', x.toString())
        tab.setAttribute('data-y', y.toString())

        if (
            tab instanceof HTMLElement
            && dropzoneContainer instanceof HTMLElement
            && dropzone instanceof HTMLElement
            && dropzone.classList.contains('empty')
        ) {
            dropzone.classList.remove('empty')
            dropzone.classList.remove('drop-hover')
            dropzoneContainer.classList.remove('empty')
            tab.classList.add('docked')
            const dropzoneAttribute = dropzone.getAttribute('dropzone')
            if (dropzoneAttribute !== null) {
                tab.setAttribute('docked', dropzoneAttribute)
            }
        }
    }

    /**
     * Translates global (viewport) coordinates into coordinates in
     * the specimen container.
     * @param x x coordinate
     * @param y y coordinate
     */
    export function translateCoords(
        x: number,
        y: number
    ): {x: number; y: number} {
        const specimenContainer = document.querySelector(
            '#specimen-container'
        )
        if (specimenContainer instanceof HTMLElement) {
            const rect = specimenContainer.getBoundingClientRect()

            return {
                x: x - rect.x,
                y: y - rect.y,
            }
        }

        return {x, y}
    }

    /**
     * Places every docked tab back in its position and size.
     * Doesn't affect non-docked tabs.
     * Used when the window is resized.
     */
    export function positionAndSizeAllTabs(): void {
        document.querySelectorAll('.tab').forEach((tab: Element) => {
            if (!(tab instanceof HTMLElement)) return
            if (tab.getAttribute('docked') === 'none') return

            const dropzone = document.querySelector(
                '#' + tab.getAttribute('docked') + '-dropzone'
            )
            if (!(dropzone instanceof HTMLElement)) return

            positionAndSizeTab(tab, dropzone)
        })
    }
    // selects a tab
    export function selectTab(tab: HTMLElement): void {
        deselectTab()
        const drag = tab.querySelector('.drag')
        if (!(drag instanceof HTMLElement)) return

        drag.classList.add('selected')
        drag.style.backgroundColor = 'var(--ns-color-primary)'
        tab.style.zIndex = '100'
    }
    // deselects all tabs
    export function deselectTab(): void {
        const tabs = document.querySelectorAll('.tab')
        tabs.forEach(tab => {
            if (tab instanceof HTMLElement) {
                const drag = tab.querySelector('.drag')
                if (!(drag instanceof HTMLElement)) return
                drag.classList.remove('selected')
                drag.style.backgroundColor = 'var(--ns-color-black)'
                tab.style.zIndex = '1'
            }
        })
    }
</script>

<script setup lang="ts">
    import Tab from '../components/Tab.vue'
    import interact from 'interactjs'
    import {onMounted} from 'vue'
    import {useRoute, useRouter} from 'vue-router'
<<<<<<< HEAD
    import ParamEditor from '@/components/ParamEditor.vue'
    import {reactive} from 'vue'
    import {Specimen} from '@/shared/Specimen'
=======
    import ParamEditor from '../components/ParamEditor.vue'
    import {reactive} from 'vue'
    import {Specimen} from '../shared/Specimen'
>>>>>>> 8e23b1aa

    const router = useRouter()
    const route = useRoute()

    const defaultSpecimen = new Specimen('Specimen', 'ModFill', 'Random')

    const specimen = reactive(
        typeof route.query.specimen === 'string'
            ? Specimen.fromURL(route.query.specimen as string)
            : defaultSpecimen
    )
<<<<<<< HEAD

=======
>>>>>>> 8e23b1aa
    const updateURL = () =>
        router.push({
            query: {
                specimen: specimen.toURL(),
            },
        })
<<<<<<< HEAD

=======
    function handleSpecimenUpdate(newName: string) {
        specimen.name = newName
        updateURL()
    }
>>>>>>> 8e23b1aa
    onMounted(() => {
        const specimenContainer = document.getElementById(
            'specimen-container'
        )!
        const canvasContainer = document.getElementById('canvas-container')!
        positionAndSizeAllTabs()

        window.addEventListener('resize', () => {
            positionAndSizeAllTabs()
        })

        specimen.setup(canvasContainer)

        setInterval(() => {
            specimen.resized(
                canvasContainer.clientWidth,
                canvasContainer.clientHeight
            )
        }, 500)
    })

    // enable draggables to be dropped into this
    interact('.dropzone').dropzone({
        accept: '.drag',
        // amount of required overlap for drop
        overlap: 0.5,
        // activates when a tab is dragged over a dropzone
        ondragenter: function (event: Interact.InteractEvent) {
            event.target.classList.add('drop-hover')
        },

        // activates when a tab is dragged out of a dropzone
        ondragleave: function (event: Interact.InteractEvent) {
            event.target.classList.remove('drop-hover')

            const dropzone = event.target
            const dropzoneContainer = dropzone.parentElement?.parentElement
            const tab = event.relatedTarget?.parentElement
            if (
                tab instanceof HTMLElement
                && dropzoneContainer instanceof HTMLElement
                && tab.classList.contains('docked')
            ) {
                // Both individual dropzones and their containers have an
                // empty class. It exists to make the dropzones not occupy
                // any space when they are empty. The classes must always be
                // updated with any changes to the tab state.

                dropzone.classList.add('empty')
                tab.classList.remove('docked')
                tab.setAttribute('docked', 'none')

                if (
                    dropzoneContainer.querySelectorAll('.empty').length == 2
                ) {
                    dropzoneContainer.classList.add('empty')
                }
            }
        },

        // activates when tab is dropped in dropzone
        ondrop: function (event) {
            const tab = event.relatedTarget.parentElement
            const dropzone = event.target
            const dropzoneContainer = dropzone.parentElement.parentElement

            if (
                tab instanceof HTMLElement
                && dropzoneContainer instanceof HTMLElement
                && dropzone.classList.contains('empty')
            ) {
                dropzone.classList.remove('empty')
                dropzone.classList.remove('drop-hover')
                dropzoneContainer.classList.remove('empty')
                tab.classList.add('docked')
                tab.setAttribute('docked', dropzone.getAttribute('dropzone'))

                positionAndSizeTab(tab, dropzone)
            }
        },
    })

    interact('.dropzone-size-wrapper').resizable({
        manualStart: false,
        inertia: false,
        autoScroll: false,

        edges: {
            left: false,
            right: false,
            bottom: '.dropzone-resize',
            top: false,
        },

        listeners: {
            start() {
                document.body.style.userSelect = 'none'
            },

            end() {
                document.body.style.userSelect = 'auto'
            },

            move(event: Interact.InteractEvent) {
                const dropzoneWrapper = event.target
                const dropzoneCont =
                    dropzoneWrapper.parentElement?.parentElement

                if (
                    dropzoneWrapper instanceof HTMLElement
                    && dropzoneCont instanceof HTMLElement
                ) {
                    const dropContRect = dropzoneCont.getBoundingClientRect()

                    dropzoneWrapper.style.height =
                        Math.min(
                            event.rect.height,
                            dropContRect.height - 90
                        ) + 'px'
                    dropzoneWrapper.classList.add('resized')
                    positionAndSizeAllTabs()
                }
            },
        },
        modifiers: [
            // keep the edges inside the screen
            interact.modifiers.restrictEdges({
                outer: '#speciment-container',
            }),

            // minimum size
            interact.modifiers.restrictSize({
                min: {width: 700, height: 90},
            }),
        ],
    })
</script>

<style scoped lang="scss">
    // mobile styles
<<<<<<< HEAD
    #specimen-container {
        height: calc(100vh - 54px);
        position: relative;
=======
    .navbar {
        display: none;
>>>>>>> 8e23b1aa
    }
    #main {
        display: flex;
        height: 100%;
    }
<<<<<<< HEAD

    #canvas-container {
        flex: 1;
        position: relative;
        overflow: hidden;
        display: flex;
        align-items: center;
        justify-content: center;
    }

    .dropzone-container {
=======
    #specimen-container {
>>>>>>> 8e23b1aa
        display: flex;
        flex-direction: column;
        min-height: fit-content;
        padding-left: auto;
        padding-right: auto;
    }
    .dropzone-container {
        display: none;
    }
    #canvas-container {
        order: 1;
        border-bottom: 1px solid var(--ns-color-black);
<<<<<<< HEAD
        height: 301px;
=======
        height: 300px;
        width: 100%;
>>>>>>> 8e23b1aa
    }
    #sequenceTab {
        width: 100%;
        padding-left: auto;
        padding-right: auto;
<<<<<<< HEAD
        order: 2;
        border-bottom: 1px solid var(--ns-color-black);
=======
        order: 3;
        border-bottom: 1px solid var(--ns-color-black);
        height: fit-content;
>>>>>>> 8e23b1aa
    }
    #visualiserTab {
        width: 100%;
        padding-left: auto;
        padding-right: auto;
<<<<<<< HEAD
        order: 3;
=======
        order: 4;
        border-bottom: 1px solid var(--ns-color-black);
        height: fit-content;
    }
    #specimen-bar-phone {
        order: 2;
        padding-left: auto;
        padding-right: auto;
        border-bottom: 1px solid var(--ns-color-black);
>>>>>>> 8e23b1aa
        border-bottom: 1px solid var(--ns-color-black);
    }
    // desktop styles
    @media (min-width: 700px) {
<<<<<<< HEAD
        #sequenceTab,
        #visualiserTab {
            width: 300px;
        }
=======
        .navbar {
            display: unset;
        }
        #specimen-bar-phone {
            display: none;
            border: 0px;
        }
        #sequenceTab,
        #visualiserTab {
            width: 300px;
        }
>>>>>>> 8e23b1aa
        #specimen-container {
            height: calc(100vh - 54px);
            position: relative;
        }
        #main {
            display: flex;
            height: 100%;
        }

        #canvas-container {
            height: unset;
<<<<<<< HEAD

=======
>>>>>>> 8e23b1aa
            order: unset;
            flex: 1;
            position: relative;
            overflow: hidden;
        }

        .dropzone-container {
            display: flex;
            flex-direction: column;
            width: 300px;
            height: 100%;

            &#right-dropzone-container {
                right: 0;
                top: 0;
            }

            &#left-dropzone-container {
                left: 0;
                top: 0;
<<<<<<< HEAD
            }

            &.empty {
                position: absolute;
                pointer-events: none;

                .dropzone-resize.material-icons-sharp {
                    display: none;
                }
            }

=======
            }

            &.empty {
                position: absolute;
                pointer-events: none;

                .dropzone-resize.material-icons-sharp {
                    display: none;
                }
            }

>>>>>>> 8e23b1aa
            .dropzone-size-wrapper {
                flex-grow: 1;
                display: flex;
                flex-direction: column;
                max-height: calc(100% - 90px);

                &.resized {
                    flex-grow: unset;
                }

                .dropzone-resize {
                    height: 16px;
                    font-size: 16px;
                    display: flex;
                    justify-content: center;
                    align-items: center;
                    cursor: ns-resize;
                }

                .dropzone {
                    flex-grow: 1;

                    &.drop-hover {
                        background-color: var(--ns-color-primary);
                        filter: brightness(120%);
                    }
                }
            }
        }

        .tab {
            width: 300px;
            position: absolute;
            order: unset;
        }
    }
</style><|MERGE_RESOLUTION|>--- conflicted
+++ resolved
@@ -204,15 +204,9 @@
     import interact from 'interactjs'
     import {onMounted} from 'vue'
     import {useRoute, useRouter} from 'vue-router'
-<<<<<<< HEAD
-    import ParamEditor from '@/components/ParamEditor.vue'
-    import {reactive} from 'vue'
-    import {Specimen} from '@/shared/Specimen'
-=======
     import ParamEditor from '../components/ParamEditor.vue'
     import {reactive} from 'vue'
     import {Specimen} from '../shared/Specimen'
->>>>>>> 8e23b1aa
 
     const router = useRouter()
     const route = useRoute()
@@ -224,24 +218,16 @@
             ? Specimen.fromURL(route.query.specimen as string)
             : defaultSpecimen
     )
-<<<<<<< HEAD
-
-=======
->>>>>>> 8e23b1aa
     const updateURL = () =>
         router.push({
             query: {
                 specimen: specimen.toURL(),
             },
         })
-<<<<<<< HEAD
-
-=======
     function handleSpecimenUpdate(newName: string) {
         specimen.name = newName
         updateURL()
     }
->>>>>>> 8e23b1aa
     onMounted(() => {
         const specimenContainer = document.getElementById(
             'specimen-container'
@@ -382,20 +368,21 @@
 
 <style scoped lang="scss">
     // mobile styles
-<<<<<<< HEAD
+    .navbar {
+        display: none;
+    }
+    #main {
+        display: flex;
+        height: 100%;
+    }
     #specimen-container {
         height: calc(100vh - 54px);
         position: relative;
-=======
-    .navbar {
-        display: none;
->>>>>>> 8e23b1aa
     }
     #main {
         display: flex;
         height: 100%;
     }
-<<<<<<< HEAD
 
     #canvas-container {
         flex: 1;
@@ -407,9 +394,6 @@
     }
 
     .dropzone-container {
-=======
-    #specimen-container {
->>>>>>> 8e23b1aa
         display: flex;
         flex-direction: column;
         min-height: fit-content;
@@ -422,33 +406,21 @@
     #canvas-container {
         order: 1;
         border-bottom: 1px solid var(--ns-color-black);
-<<<<<<< HEAD
-        height: 301px;
-=======
         height: 300px;
         width: 100%;
->>>>>>> 8e23b1aa
     }
     #sequenceTab {
         width: 100%;
         padding-left: auto;
         padding-right: auto;
-<<<<<<< HEAD
-        order: 2;
-        border-bottom: 1px solid var(--ns-color-black);
-=======
         order: 3;
         border-bottom: 1px solid var(--ns-color-black);
         height: fit-content;
->>>>>>> 8e23b1aa
     }
     #visualiserTab {
         width: 100%;
         padding-left: auto;
         padding-right: auto;
-<<<<<<< HEAD
-        order: 3;
-=======
         order: 4;
         border-bottom: 1px solid var(--ns-color-black);
         height: fit-content;
@@ -458,29 +430,21 @@
         padding-left: auto;
         padding-right: auto;
         border-bottom: 1px solid var(--ns-color-black);
->>>>>>> 8e23b1aa
         border-bottom: 1px solid var(--ns-color-black);
     }
     // desktop styles
     @media (min-width: 700px) {
-<<<<<<< HEAD
+        .navbar {
+            display: unset;
+        }
+        #specimen-bar-phone {
+            display: none;
+            border: 0px;
+        }
         #sequenceTab,
         #visualiserTab {
             width: 300px;
         }
-=======
-        .navbar {
-            display: unset;
-        }
-        #specimen-bar-phone {
-            display: none;
-            border: 0px;
-        }
-        #sequenceTab,
-        #visualiserTab {
-            width: 300px;
-        }
->>>>>>> 8e23b1aa
         #specimen-container {
             height: calc(100vh - 54px);
             position: relative;
@@ -492,10 +456,6 @@
 
         #canvas-container {
             height: unset;
-<<<<<<< HEAD
-
-=======
->>>>>>> 8e23b1aa
             order: unset;
             flex: 1;
             position: relative;
@@ -516,7 +476,6 @@
             &#left-dropzone-container {
                 left: 0;
                 top: 0;
-<<<<<<< HEAD
             }
 
             &.empty {
@@ -528,19 +487,6 @@
                 }
             }
 
-=======
-            }
-
-            &.empty {
-                position: absolute;
-                pointer-events: none;
-
-                .dropzone-resize.material-icons-sharp {
-                    display: none;
-                }
-            }
-
->>>>>>> 8e23b1aa
             .dropzone-size-wrapper {
                 flex-grow: 1;
                 display: flex;
