<template>
    <NavBar class="navbar">
        <SpecimenBar
            id="specimen-bar-desktop"
            :specimen="specimen as Specimen"
            @updateSpecimenName="handleSpecimenUpdate">
        </SpecimenBar>
    </NavBar>
    <div id="specimen-container">
        <ChangeSequenceModal
            v-show="changeSequenceOpen"
            @close="
                () => {
                    changeSequenceOpen = false
                }
            "
            :specimen="specimen" />
        <ChangeVisualizerModal
            v-show="changeVisualizerOpen"
            @close="
                () => {
                    changeVisualizerOpen = false
                }
            "
            :specimen="specimen" />
        <tab id="sequenceTab" class="tab docked" docked="top-right">
            <div class="tab-title-bar">
                <div>
                    <h1>Sequence</h1>
                    <span class="subheading">{{
                        specimen.sequence.name
                    }}</span>
                </div>
                <button
                    class="change-button"
                    @click="
                        () => {
                            changeSequenceOpen = true
                        }
                    ">
                    <span class="material-icons-sharp">swap_horiz</span>
                    <span class="change-button-text">Change Sequence</span>
                </button>
            </div>

            <ParamEditor
                title="Sequence"
                :paramable="specimen.sequence"
                @changed="
                    () => {
                        specimen.updateSequence()
                        updateURL()
                    }
                " />
        </tab>
        <tab id="visualiserTab" class="tab docked" docked="bottom-right">
            <div class="tab-title-bar">
                <div>
                    <h1>Visualizer</h1>
                    <span class="subheading">
                        {{ specimen.visualizer.name }}
                    </span>
                </div>
                <button
                    class="change-button"
                    @click="
                        () => {
                            changeVisualizerOpen = true
                        }
                    ">
                    <span class="material-icons-sharp">swap_horiz</span>
                    <span class="change-button-text">Change Visualizer</span>
                </button>
            </div>
            <ParamEditor
                title="Visualizer"
                :paramable="specimen.visualizer"
                @changed="() => updateURL()" />
        </tab>
        <SpecimenBar
            id="specimen-bar-phone"
            class="specimen-bar"
            :specimen="specimen as Specimen"
            @updateSpecimenName="handleSpecimenUpdate" />
        <!-- 
            The dropzone ids must remain like "[position]-dropzone"
            where [position] is the same as the dropzone attribute.

            This is because the dropzones are looked up by id in the
            tab management code.
        -->
        <div id="main">
            <div
                id="left-dropzone-container"
                class="dropzone-container empty">
                <div class="dropzone-size-wrapper">
                    <div
                        id="top-left-dropzone"
                        class="dropzone empty"
                        dropzone="top-left"></div>
                    <div class="dropzone-resize material-icons-sharp">
                        drag_handle
                    </div>
                </div>
                <div class="dropzone-size-wrapper">
                    <div
                        id="bottom-left-dropzone"
                        class="dropzone empty"
                        dropzone="bottom-left"></div>
                </div>
            </div>
            <div id="canvas-container"></div>
            <div id="right-dropzone-container" class="dropzone-container">
                <div class="dropzone-size-wrapper">
                    <div
                        id="top-right-dropzone"
                        class="dropzone"
                        dropzone="top-right"></div>
                    <div class="dropzone-resize material-icons-sharp">
                        drag_handle
                    </div>
                </div>

                <div class="dropzone-size-wrapper">
                    <div
                        id="bottom-right-dropzone"
                        class="dropzone"
                        dropzone="bottom-right"></div>
                </div>
            </div>
        </div>
    </div>
</template>

<script lang="ts">
    import NavBar from './minor/NavBar.vue'
    import SpecimenBar from '../components/SpecimenBar.vue'
    import {openCurrent, updateCurrent} from '@/shared/browserCaching'

    /**
     * Positions a tab to be inside a dropzone
     * Resizes the tab to be the same size as the dropzone
     * @param tab The HTML container that the draggable tab lives in
     * @param dropzone The dropzone the tab is docked to
     */
    export function positionAndSizeTab(
        tab: HTMLElement,
        dropzone: HTMLElement
    ): void {
        if (window.innerWidth < 850) return

        const dropzoneContainer = dropzone.parentElement?.parentElement
        const dropzoneRect = dropzone.getBoundingClientRect()

        const {x, y} = translateCoords(dropzoneRect.x, dropzoneRect.y)

        tab.style.top = y + 'px'
        tab.style.left = x + 'px'
        tab.style.height = dropzoneRect.height + 'px'

        // update the classlist with "minimized"
        // if the height is less or equal than 110
        if (dropzoneRect.height <= 110) {
            tab.classList.add('minimized')
        } else {
            tab.classList.remove('minimized')
        }

        tab.setAttribute('data-x', x.toString())
        tab.setAttribute('data-y', y.toString())

        if (
            tab instanceof HTMLElement
            && dropzoneContainer instanceof HTMLElement
            && dropzone instanceof HTMLElement
            && dropzone.classList.contains('empty')
        ) {
            dropzone.classList.remove('empty')
            dropzone.classList.remove('drop-hover')
            dropzoneContainer.classList.remove('empty')
            tab.classList.add('docked')
            const dropzoneAttribute = dropzone.getAttribute('dropzone')
            if (dropzoneAttribute !== null) {
                tab.setAttribute('docked', dropzoneAttribute)
            }
        }
    }

    /**
     * Translates global (viewport) coordinates into coordinates in
     * the specimen container.
     * @param x x coordinate
     * @param y y coordinate
     */
    export function translateCoords(
        x: number,
        y: number
    ): {x: number; y: number} {
        const specimenContainer = document.querySelector(
            '#specimen-container'
        )
        if (specimenContainer instanceof HTMLElement) {
            const rect = specimenContainer.getBoundingClientRect()

            return {
                x: x - rect.x,
                y: y - rect.y,
            }
        }

        return {x, y}
    }

    /**
     * Places every docked tab back in its position and size.
     * Doesn't affect non-docked tabs.
     * Used when the window is resized.
     */
    export function positionAndSizeAllTabs(): void {
        document
            .querySelectorAll('.dropzone')
            .forEach((dropzone: Element) => {
                dropzone.classList.add('empty')
            })

        document.querySelectorAll('.tab').forEach((tab: Element) => {
            if (!(tab instanceof HTMLElement)) return
            if (tab.getAttribute('docked') === 'none') return

            const dropzone = document.querySelector(
                '#' + tab.getAttribute('docked') + '-dropzone'
            )
            if (!(dropzone instanceof HTMLElement)) return
            dropzone.classList.remove('empty')
            positionAndSizeTab(tab, dropzone)
        })

        document
            .querySelectorAll('.dropzone-container')
            .forEach((container: Element) => {
                if (container.querySelectorAll('.empty').length == 2) {
                    container.classList.add('empty')
                } else {
                    container.classList.remove('empty')
                }
            })
    }
    // selects a tab
    export function selectTab(tab: HTMLElement): void {
        deselectTab()
        const drag = tab.querySelector('.drag')
        if (!(drag instanceof HTMLElement)) return

        drag.classList.add('selected')
        drag.style.backgroundColor = 'var(--ns-color-primary)'
        tab.style.zIndex = '100'
    }
    // deselects all tabs
    export function deselectTab(): void {
        const tabs = document.querySelectorAll('.tab')
        tabs.forEach(tab => {
            if (tab instanceof HTMLElement) {
                const drag = tab.querySelector('.drag')
                if (!(drag instanceof HTMLElement)) return
                drag.classList.remove('selected')
                drag.style.backgroundColor = 'var(--ns-color-black)'
                tab.style.zIndex = '1'
            }
        })
    }
</script>

<script setup lang="ts">
    import Tab from '@/components/Tab.vue'
    import interact from 'interactjs'
    import {onMounted, ref} from 'vue'
    import {useRoute, useRouter} from 'vue-router'
    import ParamEditor from '@/components/ParamEditor.vue'
    import {reactive} from 'vue'
<<<<<<< HEAD
    import {Specimen} from '@/shared/Specimen'
=======
    import {Specimen} from '../shared/Specimen'
    import ChangeVisualizerModal from '../components/ChangeVisualizerModal.vue'
    import ChangeSequenceModal from '../components/ChangeSequenceModal.vue'

    const changeSequenceOpen = ref(false)
    const changeVisualizerOpen = ref(false)
>>>>>>> bab12038

    const router = useRouter()
    const route = useRoute()

    const specimen = reactive(
        typeof route.query.specimen === 'string'
            ? Specimen.fromURL(route.query.specimen as string)
            : openCurrent()
    )

    updateCurrent(specimen as Specimen)

    const updateURL = () => {
        updateCurrent(specimen as Specimen)
        router.push({
            query: {
                specimen: specimen.toURL(),
            },
        })
    }
    function handleSpecimenUpdate(newName: string) {
        specimen.name = newName
        updateURL()
    }
    onMounted(() => {
        const specimenContainer = document.getElementById(
            'specimen-container'
        )!
        const canvasContainer = document.getElementById('canvas-container')!
        positionAndSizeAllTabs()

        window.addEventListener('resize', () => {
            positionAndSizeAllTabs()
        })

        specimen.setup(canvasContainer)

        setInterval(() => {
            specimen.resized(
                canvasContainer.clientWidth,
                canvasContainer.clientHeight
            )
        }, 500)

        console.log('hello')
    })

    // enable draggables to be dropped into this
    interact('.dropzone').dropzone({
        accept: '.drag',
        // amount of required overlap for drop
        overlap: 0.5,
        // activates when a tab is dragged over a dropzone
        ondragenter: function (event: Interact.InteractEvent) {
            event.target.classList.add('drop-hover')
        },

        // activates when a tab is dragged out of a dropzone
        ondragleave: function (event: Interact.InteractEvent) {
            event.target.classList.remove('drop-hover')

            const dropzone = event.target
            const dropzoneContainer = dropzone.parentElement?.parentElement
            const tab = event.relatedTarget?.parentElement
            if (
                tab instanceof HTMLElement
                && dropzoneContainer instanceof HTMLElement
                && tab.classList.contains('docked')
            ) {
                // Both individual dropzones and their containers have an
                // empty class. It exists to make the dropzones not occupy
                // any space when they are empty. The classes must always be
                // updated with any changes to the tab state.

                dropzone.classList.add('empty')
                tab.classList.remove('docked')
                tab.setAttribute('docked', 'none')

                if (
                    dropzoneContainer.querySelectorAll('.empty').length == 2
                ) {
                    dropzoneContainer.classList.add('empty')
                }
            }
        },

        // activates when tab is dropped in dropzone
        ondrop: function (event) {
            const tab = event.relatedTarget.parentElement
            const dropzone = event.target
            const dropzoneContainer = dropzone.parentElement.parentElement

            if (
                tab instanceof HTMLElement
                && dropzoneContainer instanceof HTMLElement
                && dropzone.classList.contains('empty')
            ) {
                dropzone.classList.remove('empty')
                dropzone.classList.remove('drop-hover')
                dropzoneContainer.classList.remove('empty')
                tab.classList.add('docked')
                tab.setAttribute('docked', dropzone.getAttribute('dropzone'))

                positionAndSizeTab(tab, dropzone)
            }
        },
    })

    interact('.dropzone-size-wrapper').resizable({
        manualStart: false,
        inertia: false,
        autoScroll: false,

        edges: {
            left: false,
            right: false,
            bottom: '.dropzone-resize',
            top: false,
        },

        listeners: {
            start() {
                document.body.style.userSelect = 'none'
            },

            end() {
                document.body.style.userSelect = 'auto'
            },

            move(event: Interact.InteractEvent) {
                const dropzoneWrapper = event.target
                const dropzoneCont =
                    dropzoneWrapper.parentElement?.parentElement

                if (
                    dropzoneWrapper instanceof HTMLElement
                    && dropzoneCont instanceof HTMLElement
                ) {
                    const dropContRect = dropzoneCont.getBoundingClientRect()

                    dropzoneWrapper.style.height =
                        Math.min(
                            event.rect.height,
                            dropContRect.height - 90
                        ) + 'px'
                    dropzoneWrapper.classList.add('resized')
                    positionAndSizeAllTabs()
                }
            },
        },
        modifiers: [
            // keep the edges inside the screen
            interact.modifiers.restrictEdges({
                outer: '#speciment-container',
            }),

            // minimum size
            interact.modifiers.restrictSize({
                min: {width: 700, height: 90},
            }),
        ],
    })
</script>

<style scoped lang="scss">
    // mobile styles
    #specimen-container {
        position: relative;
    }

    .navbar {
        display: unset;
    }
    #specimen-bar-desktop {
        display: none;
    }
    #main {
        display: flex;
        height: 100%;
    }
    #specimen-container {
        height: calc(100vh - 54px);
        position: relative;
    }
    #main {
        display: flex;
        height: 100%;
    }

    #canvas-container {
        flex: 1;
        position: relative;
        overflow: hidden;
        display: flex;
        align-items: center;
        justify-content: center;
    }

    .dropzone-container {
        display: flex;
        flex-direction: column;
        min-height: fit-content;
        padding-left: auto;
        padding-right: auto;
    }
    #main {
        display: flex;
        height: 100%;
    }

    #canvas-container {
        flex: 1;
        position: relative;
        overflow: hidden;
        display: flex;
        align-items: center;
        justify-content: center;
    }

    .tab-title-bar {
        display: flex;
        justify-content: space-between;
        align-items: center;

        h1 {
            margin: 0;
            font-size: 16px;
        }

        .subheading {
            color: var(--ns-color-grey);
            font-size: 14px;
        }

        .change-button {
            display: flex;
            flex-direction: column;
            align-items: center;
            border: 1px solid var(--ns-color-white);
            background: none;
            width: min-content;
            padding: 4px;

            &:hover {
                border: 1px solid var(--ns-color-light);
            }
        }
    }

    .dropzone-container {
        display: flex;
        flex-direction: column;
        min-height: fit-content;
        padding-left: auto;
        padding-right: auto;
    }
    .dropzone-container {
        display: none;
    }
    #canvas-container {
        order: 1;
        border-bottom: 1px solid var(--ns-color-black);
        height: 301px;
        width: 100%;
    }
    #sequenceTab {
        width: 100%;
        padding-left: auto;
        padding-right: auto;
        order: 3;
        border-bottom: 1px solid var(--ns-color-black);
        height: fit-content;
    }
    #visualiserTab {
        width: 100%;
        padding-left: auto;
        padding-right: auto;
        order: 4;
        border-bottom: 1px solid var(--ns-color-black);
        height: fit-content;
    }
    #specimen-bar-phone {
        order: 2;
        padding-left: auto;
        padding-right: auto;
        border-bottom: 1px solid var(--ns-color-black);
        border-bottom: 1px solid var(--ns-color-black);
    }
    // desktop styles
    @media (min-width: 850px) {
        #specimen-bar-desktop {
            display: flex;
        }
        .navbar {
            display: unset;
        }
        #specimen-bar-phone {
            display: none;
            border: 0px;
        }
        #sequenceTab,
        #visualiserTab {
            width: 300px;
        }
        #specimen-container {
            height: calc(100vh - 54px);
        }
        #main {
            display: flex;
            height: 100%;
        }

        #canvas-container {
            height: unset;
            order: unset;
            flex: 1;
            position: relative;
            overflow: hidden;
        }

        .dropzone-container {
            display: flex;
            flex-direction: column;
            width: 300px;
            height: 100%;

            &#right-dropzone-container {
                right: 0;
                top: 0;
            }

            &#left-dropzone-container {
                left: 0;
                top: 0;
            }

            &.empty {
                position: absolute;
                pointer-events: none;

                .dropzone-resize.material-icons-sharp {
                    display: none;
                }
            }

            .dropzone-size-wrapper {
                flex-grow: 1;
                display: flex;
                flex-direction: column;
                max-height: calc(100% - 90px);

                &.resized {
                    flex-grow: unset;
                }

                .dropzone-resize {
                    height: 16px;
                    font-size: 16px;
                    display: flex;
                    justify-content: center;
                    align-items: center;
                    cursor: ns-resize;
                }

                .dropzone {
                    flex-grow: 1;

                    &.drop-hover {
                        background-color: var(--ns-color-primary);
                        filter: brightness(120%);
                    }
                }
            }
        }

        .tab {
            width: 300px;
            position: absolute;
            order: unset;
        }
    }
</style><|MERGE_RESOLUTION|>--- conflicted
+++ resolved
@@ -277,16 +277,12 @@
     import {useRoute, useRouter} from 'vue-router'
     import ParamEditor from '@/components/ParamEditor.vue'
     import {reactive} from 'vue'
-<<<<<<< HEAD
     import {Specimen} from '@/shared/Specimen'
-=======
-    import {Specimen} from '../shared/Specimen'
     import ChangeVisualizerModal from '../components/ChangeVisualizerModal.vue'
     import ChangeSequenceModal from '../components/ChangeSequenceModal.vue'
 
     const changeSequenceOpen = ref(false)
     const changeVisualizerOpen = ref(false)
->>>>>>> bab12038
 
     const router = useRouter()
     const route = useRoute()
@@ -468,24 +464,6 @@
         height: 100%;
     }
     #specimen-container {
-        height: calc(100vh - 54px);
-        position: relative;
-    }
-    #main {
-        display: flex;
-        height: 100%;
-    }
-
-    #canvas-container {
-        flex: 1;
-        position: relative;
-        overflow: hidden;
-        display: flex;
-        align-items: center;
-        justify-content: center;
-    }
-
-    .dropzone-container {
         display: flex;
         flex-direction: column;
         min-height: fit-content;
@@ -549,7 +527,7 @@
     #canvas-container {
         order: 1;
         border-bottom: 1px solid var(--ns-color-black);
-        height: 301px;
+        height: 300px;
         width: 100%;
     }
     #sequenceTab {
