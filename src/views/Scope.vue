--- conflicted
+++ resolved
@@ -205,15 +205,9 @@
     import interact from 'interactjs'
     import {onMounted} from 'vue'
     import {useRoute, useRouter} from 'vue-router'
-<<<<<<< HEAD
     import ParamEditor from '@/components/ParamEditor.vue'
     import {reactive} from 'vue'
-    import {Specimen} from '@/shared/Specimen'
-=======
-    import ParamEditor from '../components/ParamEditor.vue'
-    import {reactive} from 'vue'
     import {Specimen} from '../shared/Specimen'
->>>>>>> 27d2ce2b
 
     const router = useRouter()
     const route = useRoute()
@@ -225,24 +219,16 @@
             ? Specimen.fromURL(route.query.specimen as string)
             : defaultSpecimen
     )
-<<<<<<< HEAD
-
-=======
->>>>>>> 27d2ce2b
     const updateURL = () =>
         router.push({
             query: {
                 specimen: specimen.toURL(),
             },
         })
-<<<<<<< HEAD
-
-=======
     function handleSpecimenUpdate(newName: string) {
         specimen.name = newName
         updateURL()
     }
->>>>>>> 27d2ce2b
     onMounted(() => {
         const specimenContainer = document.getElementById(
             'specimen-container'
@@ -383,23 +369,24 @@
 
 <style scoped lang="scss">
     // mobile styles
-<<<<<<< HEAD
+    .navbar {
+        display: unset;
+    }
+    #specimen-bar-desktop {
+        display: none;
+    }
+    #main {
+        display: flex;
+        height: 100%;
+    }
     #specimen-container {
         height: calc(100vh - 54px);
         position: relative;
-=======
-    .navbar {
-        display: unset;
-    }
-    #specimen-bar-desktop {
-        display: none;
->>>>>>> 27d2ce2b
     }
     #main {
         display: flex;
         height: 100%;
     }
-<<<<<<< HEAD
 
     #canvas-container {
         flex: 1;
@@ -411,9 +398,6 @@
     }
 
     .dropzone-container {
-=======
-    #specimen-container {
->>>>>>> 27d2ce2b
         display: flex;
         flex-direction: column;
         min-height: fit-content;
@@ -426,33 +410,21 @@
     #canvas-container {
         order: 1;
         border-bottom: 1px solid var(--ns-color-black);
-<<<<<<< HEAD
         height: 301px;
-=======
-        height: 300px;
         width: 100%;
->>>>>>> 27d2ce2b
     }
     #sequenceTab {
         width: 100%;
         padding-left: auto;
         padding-right: auto;
-<<<<<<< HEAD
-        order: 2;
-        border-bottom: 1px solid var(--ns-color-black);
-=======
         order: 3;
         border-bottom: 1px solid var(--ns-color-black);
         height: fit-content;
->>>>>>> 27d2ce2b
     }
     #visualiserTab {
         width: 100%;
         padding-left: auto;
         padding-right: auto;
-<<<<<<< HEAD
-        order: 3;
-=======
         order: 4;
         border-bottom: 1px solid var(--ns-color-black);
         height: fit-content;
@@ -462,32 +434,24 @@
         padding-left: auto;
         padding-right: auto;
         border-bottom: 1px solid var(--ns-color-black);
->>>>>>> 27d2ce2b
         border-bottom: 1px solid var(--ns-color-black);
     }
     // desktop styles
     @media (min-width: 700px) {
-<<<<<<< HEAD
+        #specimen-bar-desktop {
+            display: flex;
+        }
+        .navbar {
+            display: unset;
+        }
+        #specimen-bar-phone {
+            display: none;
+            border: 0px;
+        }
         #sequenceTab,
         #visualiserTab {
             width: 300px;
         }
-=======
-        #specimen-bar-desktop {
-            display: flex;
-        }
-        .navbar {
-            display: unset;
-        }
-        #specimen-bar-phone {
-            display: none;
-            border: 0px;
-        }
-        #sequenceTab,
-        #visualiserTab {
-            width: 300px;
-        }
->>>>>>> 27d2ce2b
         #specimen-container {
             height: calc(100vh - 54px);
             position: relative;
@@ -499,10 +463,6 @@
 
         #canvas-container {
             height: unset;
-<<<<<<< HEAD
-
-=======
->>>>>>> 27d2ce2b
             order: unset;
             flex: 1;
             position: relative;
@@ -523,7 +483,6 @@
             &#left-dropzone-container {
                 left: 0;
                 top: 0;
-<<<<<<< HEAD
             }
 
             &.empty {
@@ -535,19 +494,6 @@
                 }
             }
 
-=======
-            }
-
-            &.empty {
-                position: absolute;
-                pointer-events: none;
-
-                .dropzone-resize.material-icons-sharp {
-                    display: none;
-                }
-            }
-
->>>>>>> 27d2ce2b
             .dropzone-size-wrapper {
                 flex-grow: 1;
                 display: flex;
