--- conflicted
+++ resolved
@@ -256,23 +256,16 @@
 <script setup lang="ts">
     import Tab from '../components/Tab.vue'
     import interact from 'interactjs'
-<<<<<<< HEAD
     import {onMounted, ref} from 'vue'
-=======
-    import {onMounted} from 'vue'
->>>>>>> 27d2ce2b
     import {useRoute, useRouter} from 'vue-router'
     import ParamEditor from '../components/ParamEditor.vue'
     import {reactive} from 'vue'
     import {Specimen} from '../shared/Specimen'
-<<<<<<< HEAD
     import ChangeVisualizerModal from '../components/ChangeVisualizerModal.vue'
     import ChangeSequenceModal from '../components/ChangeSequenceModal.vue'
 
     const changeSequenceOpen = ref(false)
     const changeVisualizerOpen = ref(false)
-=======
->>>>>>> 27d2ce2b
 
     const router = useRouter()
     const route = useRoute()
@@ -284,24 +277,16 @@
             ? Specimen.fromURL(route.query.specimen as string)
             : defaultSpecimen
     )
-<<<<<<< HEAD
-
-=======
->>>>>>> 27d2ce2b
     const updateURL = () =>
         router.push({
             query: {
                 specimen: specimen.toURL(),
             },
         })
-<<<<<<< HEAD
-
-=======
     function handleSpecimenUpdate(newName: string) {
         specimen.name = newName
         updateURL()
     }
->>>>>>> 27d2ce2b
     onMounted(() => {
         const specimenContainer = document.getElementById(
             'specimen-container'
@@ -442,23 +427,24 @@
 
 <style scoped lang="scss">
     // mobile styles
-<<<<<<< HEAD
+    .navbar {
+        display: unset;
+    }
+    #specimen-bar-desktop {
+        display: none;
+    }
+    #main {
+        display: flex;
+        height: 100%;
+    }
     #specimen-container {
         height: calc(100vh - 54px);
         position: relative;
-=======
-    .navbar {
-        display: unset;
-    }
-    #specimen-bar-desktop {
-        display: none;
->>>>>>> 27d2ce2b
     }
     #main {
         display: flex;
         height: 100%;
     }
-<<<<<<< HEAD
 
     #canvas-container {
         flex: 1;
@@ -496,8 +482,10 @@
             &:hover {
                 border: 1px solid var(--ns-color-light);
             }
-=======
-    #specimen-container {
+        }
+    }
+
+    .dropzone-container {
         display: flex;
         flex-direction: column;
         min-height: fit-content;
@@ -567,66 +555,8 @@
             flex: 1;
             position: relative;
             overflow: hidden;
->>>>>>> 27d2ce2b
-        }
-    }
-
-<<<<<<< HEAD
-    .dropzone-container {
-        display: flex;
-        flex-direction: column;
-        min-height: fit-content;
-        padding-left: auto;
-        padding-right: auto;
-    }
-    .dropzone-container {
-        display: none;
-    }
-    #canvas-container {
-        order: 1;
-        border-bottom: 1px solid var(--ns-color-black);
-        height: 301px;
-    }
-    #sequenceTab {
-        width: 100%;
-        padding-left: auto;
-        padding-right: auto;
-        order: 2;
-        border-bottom: 1px solid var(--ns-color-black);
-    }
-    #visualiserTab {
-        width: 100%;
-        padding-left: auto;
-        padding-right: auto;
-        order: 3;
-        border-bottom: 1px solid var(--ns-color-black);
-    }
-    // desktop styles
-    @media (min-width: 700px) {
-        #sequenceTab,
-        #visualiserTab {
-            width: 300px;
-        }
-        #specimen-container {
-            height: calc(100vh - 54px);
-            position: relative;
-        }
-        #main {
-            display: flex;
-            height: 100%;
-        }
-
-        #canvas-container {
-            height: unset;
-
-            order: unset;
-            flex: 1;
-            position: relative;
-            overflow: hidden;
-        }
-
-=======
->>>>>>> 27d2ce2b
+        }
+
         .dropzone-container {
             display: flex;
             flex-direction: column;
