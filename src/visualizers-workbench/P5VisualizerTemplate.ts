// === p5 Visualizer Template ===
// This file can be used as a template for writing a new p5 visualizer. It is
// also a simple working Visualizer in its own right. It includes comments,
// formatted like this one, that explain what each part of a Visualizer
// is and does. You don't need to include these comments in your own
// Visualizer --- but you should include ordinary comments, of course! You
// should also include the documentation comments, which are formatted like
// this:
//
//   /** md
//   ...
//   **/
//
// These comments get compiled into the Visualizer's user guide page.

import {ParamType} from '../shared/ParamType'
import {P5Visualizer} from '../visualizers/P5Visualizer'
import {VisualizerExportModule} from '@/visualizers/VisualizerInterface'

/** md
# Entries (p5 Template)

[<img
  src="../../assets/img/Entries/1729.png"
  width=500
  style="margin-left: 1em; margin-right: 0.5em"
/>](../assets/img/Entries/1729.png)

This visualizer allows you to step back and forth through a sequence, showing
each entry as a written number.

_This visualizer is meant to be used as a template for new visualizers based on
the p5.js library. It includes explanatory comments and minimal examples of
required and commonly used features._
**/

class P5VisualizerTemplate extends P5Visualizer {
    // === Visualizer name ===
    // Appears in the visualizer list and bundle card titles
    name = 'Entries (p5 Template)'
    description = 'Step through entries one at a time'

    // === Parameters ===
    // Top-level properties that the user can choose while creating the
    // visualizer bundle. If a parameter is meant to have a default value, we
    // conventionally use that as the initial value, so we can refer to it when
    // we set the default value below
    stepSize = 1

    /** md
## Parameters
    **/
    params = {
        /** md
- **Step size:** How far to step when the user presses an arrow key. _(Positive
  integer.)_
         **/
        stepSize: {
            value: this.stepSize, // === Default value ===
            type: ParamType.INTEGER,
            displayName: 'Step size',
            required: true,
        },
    }

    // === Internal properties ===
    // Top-level properties that are set and updated while the visualizer is
    // running, beyond the user's direct control. All of these properties will
    // be initialized during setup, but TypeScript can't infer that, so we have
    // to give them placeholder values. P5Visualizer provides an INVALID_COLOR
    // we can use to initialize color properties, since we have to wait to
    // have a sketch object (in setup(), draw(), or an event-handling function)
    // to generate valid colors that p5 can draw with.

    // navigation state
    index = 0

    // palette colors
    bgColor = P5Visualizer.INVALID_COLOR
    textColor = P5Visualizer.INVALID_COLOR
    outlineColor = P5Visualizer.INVALID_COLOR

    checkParameters(params: {[key: string]: unknown}) {
        const status = super.checkParameters(params)

        // make sure the step size is positive
        if ((params.stepSize as number) <= 0)
            status.addError('Step size must be positive')

        return status
    }

    setup() {
        // === Default setup ===
        // The base class setup function includes the `createCanvas()` call that
        // must appear in every p5 setup function
        //
        //   https://p5js.org/reference/#/p5/createCanvas
        //
        super.setup()

        const sketch = this.sketch

        // initialize palette colors, chosen from the Numberscope site palette
        this.bgColor = sketch.color(206, 212, 218)
        this.textColor = sketch.color(128, 159, 255)
        this.outlineColor = sketch.color(51, 51, 255)

        // displayed entry always centered
        sketch.textAlign(sketch.CENTER, sketch.CENTER)

        // start at the beginning of the sequence
        this.index = this.seq.first
    }

    // === Draw here ===
    // This is where you draw your visualization! Look at the examples and the
    // p5 tutorials and reference to learn about what you can do
    //
    //   https://p5js.org/learn/
    //   https://p5js.org/reference/
    //
    // You have to implement this method, even if it does nothing. Your
    // visualizer can't be loaded into Numberscope without it
    draw() {
        // === Local sketch constant ===
        // Accessing `this.sketch` triggers some consistency checks. By storing
        // its value as a local constant, we avoid redundant checks
        const sketch = this.sketch

        // === Scaling and centering ===
        // Calculations involving canvas dimensions need to be done every frame,
        // because the dimensions can change at any time. For this visualizer,
        // we scale and center the coordinate system, and we scale the text to
        // fit the canvas.
        const smallDim = Math.min(sketch.width, sketch.height)
        sketch
            .translate(0.5 * sketch.width, 0.5 * sketch.height)
            .textSize(0.2 * smallDim)

        // === Background painting ===
        // For an animated visualizer, painting the background is often the
        // first drawing step in each frame. It wipes out the previous frame,
        // leaving a blank canvas to draw on
        sketch.background(this.bgColor)

        // === Chaining operations ===
        // Each sketch operation returns a reference to the sketch, so you can
        // chain calls like we do above and below

        // print the current entry
        const element = this.seq.getElement(this.index)
        sketch
            .fill(this.textColor)
            .stroke(this.outlineColor)
            .text(element.toString(), 0, 0)

        // draw a progress bar; see documentation below
        const barScale = 7
        const sqrtDist = Math.sqrt(this.index - this.seq.first)
        const progress = 1 - barScale / (barScale + sqrtDist)
        const barLen = 0.6 * smallDim
        const barWidth = 0.02 * smallDim
        sketch
            .translate(-0.5 * barLen, 0.2 * smallDim)
            .noStroke()
            .fill(255, 128 + 128 * progress, 0) // orange -> yellow as we go
            .rect(0, 0, progress * barLen, barWidth)
            .fill(this.textColor)
            .rect(progress * barLen, 0, (1 - progress) * barLen, barWidth)
            .noFill()
            .stroke(this.outlineColor)
            .rect(0, 0, barLen, barWidth)

        // print a hint about the controls
        sketch
            .textSize(0.02 * smallDim)
            .noStroke()
            .fill(this.outlineColor)
            .text('← browse with arrow keys →', 0.5 * barLen, 0.05 * smallDim)

        // === Stopping the animation loop ===
        // If your visualization is completely drawn and won't
        // need to change in future frames if there are no interaction events
        // (i.e., you're not animating anything or drawing progressively),
        // prevent the browser from using excess processor effort by stopping
        // the drawing loop:
        sketch.noLoop()
    }

    // === Event handling ===
    // When the user presses a key while the sketch is in focus, this function
    // is called to handle the input
    //
    //   https://p5js.org/reference/#/p5/keyPressed
    //
    // There are similar functions for other input events
    //
    //   https://p5js.org/reference/#group-Events
    //
    /** md
## Controls
- **Left and right arrow keys:** Step back and forth through the sequence.
    **/
    keyPressed() {
        const sketch = this.sketch

        // === Key identification ===
        // Check which key was pressed, and respond accordingly
        //
        //   https://p5js.org/reference/#/p5/keyCode
        //
        const oldIndex = this.index
        if (sketch.keyCode === sketch.RIGHT_ARROW) {
            this.index += this.stepSize
        } else if (sketch.keyCode === sketch.LEFT_ARROW) {
            this.index -= this.stepSize
        }

        // stay within sequence bounds
        if (this.index < this.seq.first || this.index > this.seq.last) {
            this.index = oldIndex
        } else {
            // === Restarting the animation loop ===
            // If your visualizer finished drawing for a while and so
            // called noLoop(), but an event changes what needs to be
            // displayed, make sure to restart by calling loop().
            sketch.loop()
        }
    }

    // === Aspect ratios ===
    // If this visualizer would like a canvas with a particular aspect ratio,
    // such can be requested here. A value of `undefined` indicates no desired
    // aspect ratio, but a number greater than 0 can be used instead if a
<<<<<<< HEAD
    // specific aspect ratio is desired. A number smaller than 1 indicates
    // taller-than-wide, and the opposite for a number larger than 1.
    requestedAspectRatio(): number | undefined {
        return undefined
    }
=======
    // specific aspect ratio is desired. The aspect ratio is defined as:
    // width / height
    // requestedAspectRatio(): number | undefined {
    // }
>>>>>>> 3191480c
}
/** md
## The "sequence progress bar"

Below the displayed sequence entry, this visualizer displays a "progress
bar" to indicate your position (current index) in the sequence. Note that
because integer sequences can have infinitely many terms, it behaves a little
differently than most progress bars you are used to. In particular, as you
step, you will find that the bar advances less and less each time. That's
because infinity is, well, infinitely far away!
**/

// === Export module ===
// Putting this at the end of the source file makes it easy for other people
// to find. Put the visualizer class and a short description string into the
// export module constructor
export const exportModule = new VisualizerExportModule(
    P5VisualizerTemplate,
    P5VisualizerTemplate.prototype.name,
    P5VisualizerTemplate.prototype.description
)<|MERGE_RESOLUTION|>--- conflicted
+++ resolved
@@ -233,18 +233,10 @@
     // If this visualizer would like a canvas with a particular aspect ratio,
     // such can be requested here. A value of `undefined` indicates no desired
     // aspect ratio, but a number greater than 0 can be used instead if a
-<<<<<<< HEAD
-    // specific aspect ratio is desired. A number smaller than 1 indicates
-    // taller-than-wide, and the opposite for a number larger than 1.
-    requestedAspectRatio(): number | undefined {
-        return undefined
-    }
-=======
     // specific aspect ratio is desired. The aspect ratio is defined as:
     // width / height
     // requestedAspectRatio(): number | undefined {
     // }
->>>>>>> 3191480c
 }
 /** md
 ## The "sequence progress bar"
