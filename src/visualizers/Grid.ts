import {VisualizerExportModule} from './VisualizerInterface'
import {P5Visualizer} from './P5Visualizer'
import {bigabs, floorSqrt, modulo} from '../shared/math'
import type {GenericParamDescription} from '../shared/Paramable'
import type {
    SequenceInterface,
    Factorization,
} from '../sequences/SequenceInterface'
import simpleFactor from '../sequences/simpleFactor'
import {ParamType} from '../shared/ParamType'

/** md
# Grid Visualizer

[<img src="../../assets/img/Grid/example-grid.png" width="320"
style="margin-left: 1em; margin-right: 1em"
/>](../assets/img/Grid/example-grid.png)

This visualizer puts a sequence in a square spiral or in
rows and allows you to highlight its values based on various
properties.

The inspiration for this visualizer is [Ulam's
spiral](https://en.wikipedia.org/wiki/Ulam_spiral), which puts the
natural numbers in a square spiral and highlights the primes.  One can
also highlight properties such a whether a number is abundant or
polygonal. Several properties can be highlighted at once, in which case
later properties overcolor earlier ones.


## Parameters
**/
const BLACK = '#000000'
const WHITE = '#ffffff'

const RED = '#ff5733'
const ORANGE = '#ff9d33'
const YELLOW = '#e6ff33'
const GREEN = '#14cd33'
const BLUE = '#3388ff'
const PURPLE = '#8814cd'
const CYAN = '#00ffff'
const MAGENTA = '#ff00ff'
const VERDANT = '#9BBF30'
const VIOLET = '#7f00ff'
const MUSTARD = '#ffdb58'
const GRAY = '#808080'

const DEFAULT_COLORS = [
    RED,
    ORANGE,
    YELLOW,
    GREEN,
    BLUE,
    PURPLE,
    CYAN,
    MAGENTA,
    VERDANT,
    VIOLET,
    MUSTARD,
    GRAY,
]

const RAINBOW = [
    '#FF0000',
    '#FF6700',
    '#FFE000',
    '#51FF00',
    '#00F4E8',
    '#00B1FF',
    '#0055FF',
    '#C000FF',
    '#FF00F9',
    '#FF0080',
]

const MAXIMUM_ALLOWED_PROPERTIES = 12

enum Preset {
    Custom,
    Primes,
    Abundant_Numbers,
    Abundant_Numbers_And_Primes,
    Polygonal_Numbers,
    Color_By_Last_Digit_1,
    Color_By_Last_Digit_2,
}
type PresetName = Exclude<keyof typeof Preset, number>

enum PathType {
    Spiral,
    Rows,
    Rows_Augment,
}

enum Direction {
    Right,
    Left,
    Up,
    Down,
    StartNewRow,
    None,
}

const leftTurn: Record<string, Direction> = {
    Right: Direction.Up,
    Left: Direction.Down,
    Up: Direction.Left,
    Down: Direction.Right,
}

enum Property {
    None,
    Prime,
    Negative,
    Even,
    Odd,
    Divisible_By,
    Last_Digit_Is,
    Polygonal_Number,
    Sum_Of_Two_Squares,
    Abundant,
    Perfect,
    Deficient,
    Semi_Prime,
}

enum PropertyVisualization {
    Fill_Cell,
    Box_In_Cell,
}

const propertyAuxName: Record<string, string> = {
    Divisible_By: 'Divisor',
    Last_Digit_Is: 'Digit',
    Polygonal_Number: 'Sides',
}

interface PropertyObject {
    property: Property
    visualization: PropertyVisualization
    color: string // should this be a typedef?
    aux?: bigint // auxiliary parameter for the property, meaning varies
}

const presetBackgrounds: {[key in PresetName]: string} = {
    Custom: BLACK,
    Primes: BLACK,
    Abundant_Numbers: WHITE,
    Abundant_Numbers_And_Primes: WHITE,
    Polygonal_Numbers: BLACK,
    Color_By_Last_Digit_1: BLACK,
    Color_By_Last_Digit_2: BLACK,
}

const presetProperties: {[key in PresetName]: PropertyObject[]} = {
    Custom: [],
    Primes: [
        {
            property: Property.Prime,
            visualization: PropertyVisualization.Fill_Cell,
            color: RED,
        },
    ],
    Abundant_Numbers: [
        {
            property: Property.Abundant,
            visualization: PropertyVisualization.Fill_Cell,
            color: BLACK,
        },
    ],
    Abundant_Numbers_And_Primes: [
        {
            property: Property.Prime,
            visualization: PropertyVisualization.Fill_Cell,
            color: RED,
        },
        {
            property: Property.Abundant,
            visualization: PropertyVisualization.Fill_Cell,
            color: BLACK,
        },
    ],
    Polygonal_Numbers: [
        {
            property: Property.Polygonal_Number,
            visualization: PropertyVisualization.Fill_Cell,
            color: RED,
            aux: 3n,
        },
        {
            property: Property.Polygonal_Number,
            visualization: PropertyVisualization.Fill_Cell,
            color: ORANGE,
            aux: 4n,
        },
        {
            property: Property.Polygonal_Number,
            visualization: PropertyVisualization.Fill_Cell,
            color: YELLOW,
            aux: 5n,
        },
        {
            property: Property.Polygonal_Number,
            visualization: PropertyVisualization.Fill_Cell,
            color: GREEN,
            aux: 6n,
        },
        {
            property: Property.Polygonal_Number,
            visualization: PropertyVisualization.Fill_Cell,
            color: BLUE,
            aux: 7n,
        },
        {
            property: Property.Polygonal_Number,
            visualization: PropertyVisualization.Fill_Cell,
            color: PURPLE,
            aux: 8n,
        },
    ],
    Color_By_Last_Digit_1: Array.from({length: 10}, (_item, index) => ({
        property: Property.Last_Digit_Is,
        visualization: PropertyVisualization.Fill_Cell,
        color: RAINBOW[index],
        aux: BigInt(index),
    })),
    Color_By_Last_Digit_2: Array.from({length: 10}, (_item, index) => ({
        property: Property.Last_Digit_Is,
        visualization:
            index % 2
                ? PropertyVisualization.Box_In_Cell
                : PropertyVisualization.Fill_Cell,
        color: RAINBOW[index],
        aux: BigInt(index),
    })),
}

function getPropertyParams(index: number, prop: PropertyObject) {
    return {
        [`property${index}`]: {
            value: prop.property,
            type: ParamType.ENUM,
            from: Property,
            displayName: `Property ${index + 1}`,
            required: false,
            visibleDependency: index > 0 ? `property${index - 1}` : '',
            visiblePredicate: (d: Property) => d !== Property.None,
        },
        [`prop${index}Vis`]: {
            value: prop.visualization,
            type: ParamType.ENUM,
            from: PropertyVisualization,
            displayName: 'Display',
            required: false,
            visibleDependency: `property${index}`,
            visiblePredicate: (d: Property) => d !== Property.None,
        },
        [`prop${index}Color`]: {
            value: prop.color,
            type: ParamType.COLOR,
            displayName: 'Color',
            required: false,
            visibleDependency: `property${index}`,
            visiblePredicate: (d: Property) => d !== Property.None,
        },
        [`prop${index}Aux`]: {
            value: prop.aux,
            type: ParamType.BIGINT,
            displayName: (d: Property) => propertyAuxName[Property[d]] || '',
            required: false,
            visibleDependency: `property${index}`,
            visiblePredicate: (d: Property) => Property[d] in propertyAuxName,
        },
    }
}

/*
 * The following functions are used to check properties.
 */

function isPrime(factors: Factorization): boolean {
    if (factors === null) throw new Error('Internal error in Grid')
    if (factors.length == 0) return false // 1 is not prime
    const [factor, power] = factors[0]
    switch (factors.length) {
        case 1:
            return factor > 1n && power === 1n
        case 2:
            return factor === -1n && factors[1][1] === 1n // negative of prime
    }
    return false // two or more prime factors
}

// Adapted from Geeks for Geeks:
// https://www.geeksforgeeks.org/deficient-number/
function getSumOfProperDivisors(num: bigint): bigint {
    if (num === 0n) return 1n // conventional value to make 0 abundant.
    // returns the sum of divisors of the absolute value
    if (num < 0n) num = -num
    let sumOfDivisors = 1n // 1 always divisor, leave out num itself
    let i, partner
    // Note that this loop will break beyond square root of n
    for (i = 2n, partner = num / i; i <= partner; i++, partner = num / i) {
        if (num % i === 0n) {
            sumOfDivisors += i
            if (partner > i) sumOfDivisors += partner
        }
    }
    return sumOfDivisors
}

function isSumOfTwoSquares(factors: Factorization): boolean {
    if (factors === null) throw new Error('Internal error in Grid')
    let legendre = 1
    for (let i = 0; i < factors.length; i++) {
        const factor = factors[i]
        const prime = factor[0]
        const exponent = factor[1]
        if (prime === -1n) {
            // negative numbers are never sums of squares
            return false
        }
        // otherwise update legendre for every prime 3 mod 4
        if (prime % 4n === 3n && exponent % 2n === 1n) {
            legendre = -1 * legendre
        }
    }
    return legendre === 1
}

// Modification of Geeks for Geeks:
// https://www.geeksforgeeks.org/program-check-n-pentagonal-number/
function isPolygonal(num: bigint, order = 3n): boolean {
    // negative inputs are never polygonal
    if (num < 0n) {
        return false
    }
    let i = 1n,
        M
    do {
        M = (order - 2n) * ((i * (i - 1n)) / 2n) + i
        i += 1n
    } while (M < num)
    return M === num
}

const isAbundant = (n: bigint) => getSumOfProperDivisors(n) > bigabs(n)
const isPerfect = (n: bigint) => n > 1n && getSumOfProperDivisors(n) === n
const isDeficient = (n: bigint) => getSumOfProperDivisors(n) < bigabs(n)

function isSemiPrime(factors: Factorization): boolean {
    if (factors === null) throw new Error('Internal error in Grid')
    if (factors.length === 0) return false // 1 is not semi-prime
    const [factor, power] = factors[0]
    switch (factors.length) {
        case 1:
            if (factor < 2n) return false // 0, -1 not semiprime
            return power === 2n // square of prime
        case 2:
            if (factor < 2n) {
                return factors[1][1] === 2n // negative prime square
            }
            return power === 1n && factors[1][1] === 1n // product of two primes
        case 3:
            if (factor < 2n) {
                // negative of product of two primes
                return factors[1][1] === 1n && factors[2][1] === 1n
            }
        // FALL THROUGH
    }
    return false // three or more prime factors
}

function divisibleBy(value: bigint, divisor = 3n) {
    return value % divisor === 0n
}

function congruenceIndicator(modulus: bigint, residue: bigint) {
    return (value: bigint) => modulo(value, modulus) === residue
}

function lastDigitIs(value: bigint, digit = 0n) {
    return value < 0n ? value % 10n === -digit : value % 10n === digit
}

/* Define the semantics of the Property values */

type PropertyName = Exclude<keyof typeof Property, number>

const propertyOfFactorization = {
    Prime: true,
    Sum_Of_Two_Squares: true,
    Semi_Prime: true,
} as const

type FactorPropertyName = keyof typeof propertyOfFactorization
type ValuePropertyName = Exclude<PropertyName, FactorPropertyName>

const propertyIndicatorFunction: {
    [key in PropertyName]: key extends FactorPropertyName
        ? (factorization: Factorization) => boolean
        : key extends ValuePropertyName
          ? (() => boolean) | ((value: bigint, aux?: bigint) => boolean)
          : never
} = {
    None: () => false,
    Prime: isPrime,
    Negative: (v: bigint) => v < 0n,
    Even: congruenceIndicator(2n, 0n),
    Odd: congruenceIndicator(2n, 1n),
    Divisible_By: divisibleBy,
    Last_Digit_Is: lastDigitIs,
    Sum_Of_Two_Squares: isSumOfTwoSquares,
    Polygonal_Number: isPolygonal,
    Abundant: isAbundant,
    Perfect: isPerfect,
    Deficient: isDeficient,
    Semi_Prime: isSemiPrime,
}

const vizName = 'Grid'
const vizDescription =
    'Puts numbers in a grid, '
    + 'highlighting cells based on various properties'

const paramDesc = {
    /** md
### Presets: Which preset to display

If a preset other than `Custom` is selected, then the `Properties`
portion of the dialog is overriden.  For details on the meanings of the
terms below, see the
[Properties](#property-1-2-etc-properties-to-display-by-coloring-cells)
section of the documentation.

- Custom:  the remaining properties can be set by you
- Primes:  primes are shown in red
- Abundant_Numbers:  the abundant numbers are shown in black
- Abundant_Numbers_And_Primes:  the primes are shown in red and the abundant
numbers in black
- Polygonal_Numbers:  the polygonal numbers are shown in a variety of
different colors (one for each type of polygon)
- Color_By_Last_Digit_1:  the last digit is shown (one color for each digit
in a rainbow style)
- Color_By_Last_Digit_2:  a variation on the last, where odd digits are
indicated by smaller boxes
    **/
    preset: {
        default: Preset.Custom,
        type: ParamType.ENUM,
        from: Preset,
        displayName: 'Presets',
        required: false,
        description:
            'If a preset is selected, properties no longer function.',
    },

    /** md
### Grid cells: The number of cells to display in the grid

This will be rounded down to the nearest square integer.
This may get laggy when it is in the thousands or higher, depending on the
property being tested.
    **/
    amountOfNumbers: {
        default: 4096,
        type: ParamType.NUMBER,
        displayName: 'Grid cells',
        required: false,
        description: 'Warning: display lags over 10,000 cells',
    },

    /** md
### Starting Index: The sequence index at which to begin
    **/
    startingIndex: {
        default: 0,
        type: ParamType.NUMBER,
        displayName: 'Starting Index',
        required: false,
        description: '',
    },

    /** md
### Path in grid: The path to follow while filling numbers into the grid.

- Spiral:  An Ulam-type square spiral starting at the center of grid.
- Rows:  Left-to-right, top-to-bottom in rows.
- Rows_Augment:  Each row restarts the sequence from the starting index,
but adds the row number to the sequence _values_.
    **/
    pathType: {
        default: PathType.Spiral,
        type: ParamType.ENUM,
        from: PathType,
        displayName: 'Path in grid',
        required: false,
    },

    /** md
### Show numbers: Whether to show values overlaid on cells

When this is selected, the number of cells in the grid will be
limited to 400
even if you choose more.
    **/
    showNumbers: {
        default: false,
        type: ParamType.BOOLEAN,
        displayName: 'Show numbers',
        required: false,
        description: 'When true, grid is limited to 400 cells',
    },

    /** md
### Number color: The font color of displayed numbers

This parameter is only available when the "Show Numbers" parameter is
checked.
    **/
    numberColor: {
        default: WHITE,
        type: ParamType.COLOR,
        displayName: 'Number color',
        required: false,
        visibleDependency: 'showNumbers',
        visiblePredicate: (dependentValue: boolean) =>
            dependentValue === true,
    },
    /** md
### Background Color: Background color of the grid
    **/
    backgroundColor: {
        default: BLACK,
        type: ParamType.COLOR,
        displayName: 'Background color',
        required: false,
    },
} as const

<<<<<<< HEAD
class Grid extends P5Visualizer<typeof paramDesc> {
    name = vizName
    description = vizDescription
=======
class Grid extends P5Visualizer(paramDesc) {
    name = 'Grid'
    description =
        'Puts numbers in a grid, '
        + 'highlighting cells based on various properties'
>>>>>>> 6fbb16b9

    // Grid variables
    amountOfNumbers = 4096
    sideOfGrid = 64
    currentIndex = 0
    startingIndex = 0
    currentNumber = 0n
    showNumbers = false
    preset = Preset.Custom
    pathType = PathType.Spiral
    resetAndAugmentByOne = false
    backgroundColor = BLACK
    numberColor = WHITE

    // Path variables
    x = 0
    y = 0
    scalingFactor = 0
    currentDirection = Direction.Right
    numberToTurnAtForSpiral = 0
    incrementForNumberToTurnAt = 1
    whetherIncrementShouldIncrement = true

    // Properties
    propertyObjects: PropertyObject[] = []
    primaryProperties: number[] = []
    secondaryProperties: number[] = []

    constructor(seq: SequenceInterface<GenericParamDescription>) {
        super(seq)
        /** md
### Property 1, 2, etc.:  Properties to display by coloring cells

You can add multiple properties.  For each, there are some parameters
to set.

##### Property:  the property to highlight

The description for each property specifies the conditions under which
that property holds for a given integer.

- None:  This is simply a placeholder to indicate that no further properties
will be used.  Choosing anything other than none will add a new property
and reveal parameters for it.
- Prime:  Its absolute value is prime
- Negative:  Less than zero
- Even:  Divisible by two
- Odd: Not even
- Divisible_By:  Divisible by the specified divisor
- Last_Digit_Is:  The final digit base 10 is the specified digit
- Polygonal_Number:  Positive and that many dots can be arranged in a
  polygonal arrangement with the specified number of sides.
- Sum_Of_Two_Squares:  Nonnegative and equal to the sum of two squares
- Abundant:  Its absolute value exceeds the sum of its proper divisors
- Perfect:  Equal to the sum of its proper divisors
- Deficient:  Its absolute value is less than the sum of its proper divisors
- Semi_Prime:  Its absolute value is a
  [semi-prime](https://en.wikipedia.org/wiki/Semiprime), that is, a product of
  exactly two primes (possibly equal)

##### Display:  Highlight style for cells with the property

Using different display styles allows for visualizing two properties
that are both true for the same value at once,
without them overcoloring each other. (Note that later properties overcolor
earlier ones that use the _same_ style.)

- Fill_Cell:  Fill the complete cell
- Box_In_Cell:  Fill only a smaller central box in the cell

##### Color:  Highlight color for cells with the property
         **/
        for (let i = 0; i < MAXIMUM_ALLOWED_PROPERTIES; i++) {
            const ithPropertyObject = {
                property: i === 0 ? Property.Prime : Property.None,
                visualization:
                    i === 1
                        ? PropertyVisualization.Box_In_Cell
                        : PropertyVisualization.Fill_Cell,
                color: DEFAULT_COLORS[i],
                aux: 3n,
            }
            this.propertyObjects.push(ithPropertyObject)
            Object.assign(
                this.params,
                getPropertyParams(i, ithPropertyObject)
            )
        }
    }

    assignParameters(): void {
        super.assignParameters()

        // NOTE: This is commented out because it breaks the new type safety
        // of the parameters. I wasn't able to figure out exactly what the
        // intent is, but the strings being accessed are not parameters
        // according to the parameter description
        /*
        for (let i = 0; i < MAXIMUM_ALLOWED_PROPERTIES; i++) {
            this.propertyObjects[i].property = 
                this.tentativeValues[`property${i}`] as Property
            this.propertyObjects[i].visualization =
                this.tentativeValues[`prop${i}Vis`] as PropertyVisualization
            this.propertyObjects[i].color =
                this.tentativeValues[`prop${i}Color`].value as string
            this.propertyObjects[i].aux =
                this.tentativeValues[`prop${i}Aux`].value as bigint
        }
        */
    }

    setup(): void {
        super.setup()
        this.setPresets()
        this.setOverridingSettings()

        this.sketch.background(this.backgroundColor).strokeWeight(0)

        // determine whether to watch for primary or secondary fills
        this.primaryProperties = this.propertiesFilledWith(
            PropertyVisualization.Fill_Cell
        )
        this.secondaryProperties = this.propertiesFilledWith(
            PropertyVisualization.Box_In_Cell
        )

        this.amountOfNumbers = Math.min(
            this.amountOfNumbers,
            this.seq.last - this.seq.first + 1
        )

        // Round down amount of numbers so that it is a square number.
        this.sideOfGrid = Number(floorSqrt(this.amountOfNumbers))
        this.amountOfNumbers = this.sideOfGrid * this.sideOfGrid

        this.scalingFactor = this.sketch.width / this.sideOfGrid
        this.setPathVariables(this.sideOfGrid)
    }

    draw(): void {
        this.currentIndex = Math.max(this.startingIndex, this.seq.first)
        let augmentForRowReset = 0n

        for (
            let iteration = 0;
            iteration < this.amountOfNumbers;
            iteration++
        ) {
            // Reset current sequence for row reset and augment by one.
            if (this.currentDirection === Direction.StartNewRow) {
                if (this.resetAndAugmentByOne) {
                    this.currentIndex = Math.max(
                        this.startingIndex,
                        this.seq.first
                    )
                    augmentForRowReset++
                }
            }

            this.setCurrentNumber(this.currentIndex, augmentForRowReset)
            this.fillGridCell()
            this.currentIndex++
            this.moveCoordinatesUsingPath(iteration)
        }
        this.sketch.noLoop()
    }

    setPresets() {
        if (this.preset != Preset.Custom) {
            for (let i = 0; i < this.propertyObjects.length; i++) {
                this.propertyObjects[i].property = Property.None
            }
            const preset = Preset[this.preset] as PresetName
            this.backgroundColor = presetBackgrounds[preset]
            const useProps = presetProperties[preset]
            for (let i = 0; i < useProps.length; ++i) {
                Object.assign(this.propertyObjects[i], useProps[i])
            }
        }
    }

    setOverridingSettings() {
        if (this.pathType === PathType.Rows_Augment) {
            this.pathType = PathType.Rows
            this.resetAndAugmentByOne = true
        }

        if (this.showNumbers && this.amountOfNumbers > 400) {
            this.amountOfNumbers = 400
        }
    }

    setCurrentNumber(currentIndex: number, augmentForRow: bigint) {
        this.currentNumber = this.seq.getElement(currentIndex)
        this.currentNumber = this.currentNumber + augmentForRow
    }

    setPathVariables(gridSize: number) {
        // The default starting point is the top left.
        this.x = 0
        this.y = 0

        // The default starting direction is right.
        this.currentDirection = Direction.Right

        if (this.pathType === PathType.Spiral) {
            // The starting point placed so that the whole spiral is centered
            if (gridSize % 2 === 1) {
                this.x = (gridSize / 2 - 1 / 2) * this.scalingFactor
                this.y = (gridSize / 2 - 1 / 2) * this.scalingFactor
            } else {
                this.x = (gridSize / 2 - 1) * this.scalingFactor
                this.y = (gridSize / 2) * this.scalingFactor
            }

            // The amount of numbers to the next turn increases every other turn
            this.numberToTurnAtForSpiral = 1
            this.incrementForNumberToTurnAt = 1
            this.whetherIncrementShouldIncrement = true
        }
    }

    fillGridCell() {
        this.drawSquare(this.primaryProperties, this.scalingFactor)
        this.drawSquare(
            this.secondaryProperties,
            this.scalingFactor / 2,
            this.scalingFactor / 4
        )
        if (this.showNumbers) {
            this.showNumber()
        }
    }

    drawSquare(props: number[], size: number, offset = 0) {
        if (this.colorProperties(props)) {
            this.sketch.rect(this.x + offset, this.y + offset, size, size)
        }
    }

    propertiesFilledWith(fillType: PropertyVisualization) {
        const retVal: number[] = []
        for (let i = 0; i < this.propertyObjects.length; i++) {
            if (
                this.propertyObjects[i].property != Property.None
                && this.propertyObjects[i].visualization === fillType
            ) {
                retVal.push(i)
            }
        }
        return retVal
    }

    // returns whether any of the properties held, i.e. whether indicator
    // needs to be drawn, and by side effect sets the fill color
    colorProperties(props: number[]): boolean {
        let retval = false
        for (const i of props) {
            if (
                this.hasProperty(
                    this.currentIndex,
                    this.propertyObjects[i].property,
                    this.propertyObjects[i].aux
                )
            ) {
                this.sketch.fill(this.propertyObjects[i].color)
                retval = true
            }
        }
        return retval
    }

    hasProperty(ind: number, property: Property, aux?: bigint) {
        const propertyName = Property[property] as PropertyName
        if (propertyName in propertyOfFactorization) {
            let factors: Factorization = null
            if (this.currentNumber === this.seq.getElement(ind)) {
                factors = this.seq.getFactors(ind)
            }
            if (factors === null) {
                factors = simpleFactor(this.currentNumber)
            }
            if (factors === null) {
                throw new RangeError(
                    `Factorization needed to compute ${propertyName} `
                        + `of ${this.currentNumber}, but unavailable.`
                )
            }
            return propertyIndicatorFunction[
                propertyName as FactorPropertyName
            ](factors)
        }
        return propertyIndicatorFunction[propertyName as ValuePropertyName](
            this.currentNumber,
            aux
        )
    }

    showNumber() {
        const currentNumberAsString = this.currentNumber.toString()

        if (this.showNumbers) {
            this.sketch
                .fill(this.numberColor)
                .text(
                    currentNumberAsString,
                    this.x + 0 * this.scalingFactor,
                    this.y + (15 * this.scalingFactor) / 20
                )
        }
    }

    moveCoordinatesUsingPath(iteration: number) {
        this.changeDirectionUsingPathType(iteration)
        this.moveCoordinatesUsingCurrentDirection()
    }

    changeDirectionUsingPathType(iteration: number) {
        // Choose direction for next number
        if (this.pathType === PathType.Spiral) {
            // Turn at the numberToTurn at which increases every other turn
            if (iteration === this.numberToTurnAtForSpiral) {
                this.numberToTurnAtForSpiral
                    += this.incrementForNumberToTurnAt
                if (this.whetherIncrementShouldIncrement) {
                    this.incrementForNumberToTurnAt += 1
                    this.whetherIncrementShouldIncrement = false
                } else {
                    this.whetherIncrementShouldIncrement = true
                }
                this.currentDirection =
                    leftTurn[Direction[this.currentDirection]]
            }
        } else if (this.pathType === PathType.Rows) {
            // Go to new row when the row is complete
            if ((iteration + 1) % this.sideOfGrid === 0) {
                this.currentDirection = Direction.StartNewRow
            } else if (iteration === this.amountOfNumbers) {
                this.currentDirection = Direction.None
            } else {
                this.currentDirection = Direction.Right
            }
        }
    }

    moveCoordinatesUsingCurrentDirection() {
        switch (this.currentDirection) {
            case Direction.Right:
                this.x += this.scalingFactor
                break
            case Direction.Up:
                this.y -= this.scalingFactor
                break
            case Direction.Left:
                this.x -= this.scalingFactor
                break
            case Direction.StartNewRow:
                this.x = 0
            // FALL THROUGH
            case Direction.Down:
                this.y += this.scalingFactor
        }
    }
}

export const exportModule = new VisualizerExportModule(
    Grid,
    vizName,
    vizDescription
)

/** md


## Examples

Click on any image to expand it.

###### The Ulam Spiral

[<img src="../../assets/img/Grid/1.png" width="320"
style="margin-left: 1em; margin-right: 0.5em"
/>](../assets/img/Grid/1.png)
[<img src="../../assets/img/Grid/2.png" width="320"
style="margin-left: 0.5em; margin-right: 1em"
/>](../assets/img/Grid/2.png)

These are the natural numbers in a square spiral, with each of the prime
numbers highlighted in red; this is the classic [Ulam
spiral](https://en.wikipedia.org/wiki/Ulam_spiral).  In the first image, the
value of each term of the sequence is shown over the corresponding cell,
in order to
demonstrate the spiral.  In the second, we see many more terms, whereupon
it becomes evident that the primes form long
diagonal lines. These diagonal lines are quadratic equations, namely
\( x^2 + c\), \( x^2 + 2x + c\), \( x^2 -2x + c\), and
\( x^2 + 4x + c \).

###### Traversing the grid in rows

[<img src="../../assets/img/Grid/3.png" width="320"
style="margin-left: 1em; margin-right: 0.5em"
/>](../assets/img/Grid/3.png)
[<img src="../../assets/img/Grid/4.png" width="320"
style="margin-left: 0.5em; margin-right: 1em"
/>](../assets/img/Grid/4.png)

The natural numbers are put in rows (left to right, top to bottom),
with each of the prime numbers
highlighted in red.  Primes can only appear at positions
which are coprime to the
rowlength, leading to the visual effect of black columns.

###### The Rows_Augment capability

[<img src="../../assets/img/Grid/5.png" width="320"
style="margin: 0.5em" />](../assets/img/Grid/5.png)
[<img src="../../assets/img/Grid/6.png" width="320"
style="margin: 0.5em" />](../assets/img/Grid/6.png)
[<img src="../../assets/img/Grid/7.png" width="320"
style="margin: 0.5em" />](../assets/img/Grid/7.png)
[<img src="../../assets/img/Grid/8.png" width="320"
style="margin: 0.5em" />](../assets/img/Grid/8.png)

When you choose ```Rows_Augment``` for the parameter ```Path in Grid```,
the sequence starts over in each row, but its _values_ are incremented by one.
In this example, primes are again highlighted in red.
(1) and (2): natural numbers; (3) and (4): squares.
In the second series of images, long diagonal lines become apparent. The
diagonal lines that go up and to the right each have a corresponding diagonal
line that goes down and to the right because numbers repeat when they are
arranged this way. The quadratic equation for which each of these diagonals
corresponds is \(x^2 – x + C\).

###### Abundant numbers ([A005101](https://oeis.org/A005101)) and primes

[<img src="../../assets/img/Grid/9.png" width="320"
style="margin: 0.5em" />](../assets/img/Grid/9.png)
[<img src="../../assets/img/Grid/10.png" width="320"
style="margin: 0.5em" />](../assets/img/Grid/10.png)
[<img src="../../assets/img/Grid/11.png" width="320"
style="margin: 0.5em" />](../assets/img/Grid/11.png)

[Abundant numbers](https://en.wikipedia.org/wiki/Abundant_number)
([A005101](https://oeis.org/A005101)) are those less than their sum of
proper divisors.  The first two images show a spiral and row
arrangement of the natural numbers, with abundant numbers in
black on a white background.

The last image combines abundant and primes in a spiral arrangement of
the natural numbers.  The primes appear to fit "around" the abundant
numbers (this effect is easiest to appreciate by clicking on the last
image to expand it).  This is a tendency, not a rule, as most
(but not all) abundant numbers are divisible by 2 or 3.

###### Polygonal Numbers

[<img src="../../assets/img/Grid/12.png" width="320"
style="margin: 0.5em" />](../assets/img/Grid/12.png)
[<img src="../../assets/img/Grid/13.png" width="320"
style="margin: 0.5em" />](../assets/img/Grid/13.png)
[<img src="../../assets/img/Grid/14.png" width="320"
style="margin: 0.5em" />](../assets/img/Grid/14.png)

Putting the natural numbers in a spiral or in rows (first two images),
we can highlight the [polygonal
numbers](https://en.wikipedia.org/wiki/Polygonal_number). Polygonal numbers
count dots that can be arranged in the shape of that polygon. For example,
6 is a triangular number because one can form an equilateral triangle with
three dots at the bottom, two dots in the middle, and one dot at the top.
The triangular numbers are red, square numbers are orange, pentagonal
yellow, hexagonal green, heptagonal blue, and the octagonal numbers
are purple. For the final image, we use the sequence of squares, and use the
```Rows_Augment``` mode.

###### Digit colorings

[<img src="../../assets/img/Grid/15.png" width="320"
style="margin: 0.5em" />](../assets/img/Grid/15.png)
[<img src="../../assets/img/Grid/16.png" width="320"
style="margin: 0.5em" />](../assets/img/Grid/16.png)
[<img src="../../assets/img/Grid/pi-digits-more.png" width="320"
style="margin: 0.5em" />](../assets/img/Grid/pi-digits-more.png)

The first image shows the natural numbers in rows, colored by final digit.
The second image is the same, but in spiral format.  The final image
shows the digits of pi ([A000796](https://oeis.org/A000796)) in rows.

###### Digits of abundant numbers ([A005101](https://oeis.org/A005101))

[<img src="../../assets/img/Grid/19.png" width="320"
style="margin-left: 1em; margin-right: 0.5em"
/>](../assets/img/Grid/19.png)
[<img src="../../assets/img/Grid/abundant-more.png" width="320"
style="margin-left: 0.5em; margin-right: 1em"
/>](../assets/img/Grid/abundant-more.png)

When the abundant numbers are put in a spiral and highlighted by their last
digit, the scarcity of odd abundant numbers (indicated on the left by small
squares) becomes visually apparent.  As we zoom out in the right image, we
see they are clearly not random.


## Credit

The original version of this visualizer was created by Olivia Brobin, as part
of the [Experimental Mathematics
Lab](https://www.colorado.edu/math/content/experimental-mathematics-lab) at
[CU Boulder](https://www.colorado.edu/math/).


**/<|MERGE_RESOLUTION|>--- conflicted
+++ resolved
@@ -539,17 +539,9 @@
     },
 } as const
 
-<<<<<<< HEAD
-class Grid extends P5Visualizer<typeof paramDesc> {
+class Grid extends P5Visualizer(paramDesc) {
     name = vizName
     description = vizDescription
-=======
-class Grid extends P5Visualizer(paramDesc) {
-    name = 'Grid'
-    description =
-        'Puts numbers in a grid, '
-        + 'highlighting cells based on various properties'
->>>>>>> 6fbb16b9
 
     // Grid variables
     amountOfNumbers = 4096
