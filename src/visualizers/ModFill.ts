import {modulo} from '../shared/math'
import type {SequenceInterface} from '../sequences/SequenceInterface'
import {P5Visualizer} from './P5Visualizer'
import {VisualizerExportModule} from './VisualizerInterface'
import type p5 from 'p5'
import {ParamType} from '../shared/ParamType'
import type {GenericParamDescription, ParamValues} from '../shared/Paramable'

/** md
# Mod Fill Visualizer

[image should go here]

The _n_-th row of this triangular diagram has _n_ cells which are turned on
or off according to whether the corresponding residue modulo _n_ occurs for
some entry of the sequence. The entries are considered in order, filling the
corresponding cells in turn, so you can get an idea of when various residues
occur by watching the order the cells are filled in as the diagram is drawn.

## Parameters
**/

const vizName = 'Mod Fill'
const vizDescription =
    'A triangular grid showing which residues occur, to each modulus'

const paramDesc = {
    /** md
- modDimension: The number of rows to display, which corresponds to the largest
modulus to consider.
     **/
    // note will be small enough to fit in a `number` when we need it to.
    modDimension: {
        default: 10n,
        type: ParamType.BIGINT,
        displayName: 'Mod dimension',
        required: true,
    },
} as const

<<<<<<< HEAD
class ModFill extends P5Visualizer<typeof paramDesc> {
    name = vizName
    description = vizDescription

    modDimension = paramDesc.modDimension.default as bigint
=======
class ModFill extends P5Visualizer(paramDesc) {
    name = 'Mod Fill'
    description =
        'A triangular grid showing which ' + 'residues occur, to each modulus'
>>>>>>> 6fbb16b9

    rectWidth = 0
    rectHeight = 0
    i = 0

    constructor(seq: SequenceInterface<GenericParamDescription>) {
        super(seq)
    }

    checkParameters(params: ParamValues<typeof paramDesc>) {
        const status = super.checkParameters(params)

        if (params.modDimension <= 0n)
            status.errors.push('Mod dimension must be positive')

        return status
    }

    drawNew(
        sketch: p5,
        num: number,
        seq: SequenceInterface<GenericParamDescription>
    ) {
        sketch.fill(0)
        for (let mod = 1n; mod <= this.modDimension; mod++) {
            const s = seq.getElement(num)
            const x = Number(mod - 1n) * this.rectWidth
            const y =
                sketch.height - Number(modulo(s, mod) + 1n) * this.rectHeight
            sketch.rect(x, y, this.rectWidth, this.rectHeight)
        }
    }

    setup() {
        super.setup()
        if (!this.sketch) {
            throw 'Attempt to show ModFill before injecting into element'
        }
        this.rectWidth = this.sketch.width / Number(this.modDimension)
        this.rectHeight = this.sketch.height / Number(this.modDimension)
        this.sketch.noStroke()
        this.i = this.seq.first
    }

    draw() {
        this.drawNew(this.sketch, this.i, this.seq)
        this.i++
        if (this.i == 1000 || this.i > this.seq.last) {
            this.sketch.noLoop()
        }
    }
}

export const exportModule = new VisualizerExportModule(
    ModFill,
    vizName,
    vizDescription
)<|MERGE_RESOLUTION|>--- conflicted
+++ resolved
@@ -38,18 +38,9 @@
     },
 } as const
 
-<<<<<<< HEAD
-class ModFill extends P5Visualizer<typeof paramDesc> {
+class ModFill extends P5Visualizer(paramDesc) {
     name = vizName
     description = vizDescription
-
-    modDimension = paramDesc.modDimension.default as bigint
-=======
-class ModFill extends P5Visualizer(paramDesc) {
-    name = 'Mod Fill'
-    description =
-        'A triangular grid showing which ' + 'residues occur, to each modulus'
->>>>>>> 6fbb16b9
 
     rectWidth = 0
     rectHeight = 0
