import p5 from 'p5'
import {P5Visualizer} from './P5Visualizer'
import type {SequenceInterface} from '../sequences/SequenceInterface'
//import type {Factorization} from '../sequences/SequenceInterface'
import {VisualizerExportModule} from './VisualizerInterface'
import * as math from 'mathjs'
import {ParamType} from '../shared/ParamType'
import type {GenericParamDescription, ParamValues} from '../shared/Paramable'

/** md

# Number Glyphs

[<img src="../../assets/img/glyph/ring1.png" width="320" 
style="margin-left: 1em; margin-right: 0.5em"
/>](../assets/img/glyph/ring1.png)

The terms of the sequence are laid out in a grid, left-to-right and top
to bottom.  For each term, a glyph is generated:  an image that depends
on the term, and has distinctive visual features.  The glyph generating
algorithm may depend on all the terms shown on screen, but 
repeated terms in the sequence will give repeated glyphs.

The default glyph generation algorithm is as follows.  Each glyph has a 
colour that reflects the prime factorization of the number, obtained by
blending colours assigned to all the primes appearing as divisors in the
terms of the sequence which appear on the screen.
The term is drawn as a disk, whose brightness 
varies according to a given function from outer rim to center.
The function grows faster for larger terms, and incorporates a 
modulus function so that one observes 'growth rings;' that is,
tighter growth rings indicate a larger integer.  Growth rings
that are drawn more frequently than the pixel distance will be suffer 
from a sort of aliasing effect, appearing as if they are less frequent.

### Bigint errors

Because `math.js` does not handle bigints, this visualizer will produce
errors when any of the following occur:

- terms do not fit in the javascript Number type
- the growth function evaluated at a term does not fit in the Number 
type
- as with any visualizer, if the visualizer is used with a Sequence 
From Formula which produces invalid or incorrect output because of overflow

The latter two types of errors occur inside `math.js` and may
produce unpredictable results.  To handle the first type of error,
currently this visualizer will set all terms whose absolute value
exceeds \( 2^{53}-1 \) to be 0.

### Parameters
 **/

const vizName = 'Number Glyphs'
const vizDescription =
    'Map entries to colorful glyphs '
    + 'using their magnitudes and prime factors'

const paramDesc = {
    /** md
##### Number of Terms

The number of terms to display onscreen.  The sizes of the discs will 
be sized so that there are \(N^2\) disc positions, where \(N^2\) is the
smallest square exceeding the number of terms (so that the terms mostly fill
the screen).  Choose a perfect square number of terms to fill the square.
If the sequence does not have that many terms, the visualizer will 
only attempt to show the available terms.
**/
    n: {
        default: 64,
        type: ParamType.INTEGER,
        displayName: 'Number of Terms',
        required: true,
    },
    /** md
##### Customize Glyphs

This is a boolean which, if selected, will reveal further customization
options for the glyph generation function.
**/
    customize: {
        default: false,
        type: ParamType.BOOLEAN,
        displayName: 'Customize Glyphs',
        required: true,
    },
    /** md
##### Growth Function

This is a function in two variables, n and x.  Most standard math notations
are accepted (+, -, *, / , ^, log, sin, cos etc.)  The variable n 
represents the
term of which this disc is a representation.  The variable x takes the value 
0 at the outer rim of the disk, increasing once per pixel until the 
center.  The absolute value of this function determines the brightness of the
disk at that radius. A value of 0 is black
and higher values are brighter.  

The default value is `log(max(abs(n),2)^x) % 25`.
**/
    formula: {
        default: 'log(max(abs(n),2)^x) % 25',
        type: ParamType.STRING,
        displayName: 'Growth Function',
        description: "A function in 'n' (term) and 'x' (growth variable)",
        visibleDependency: 'customize',
        visibleValue: true,
        required: true,
    },
    /** md
##### Brightness Adjustment

This is a brightness adjustment.  It acts as a brightness cap or 
cutoff:  brightness values will range from zero to this value.  If set 
high (higher than most values of the function) it will produce dull dark 
glyphs.  If set low, 
brightnesses above the cutoff will be rounded down to the cutoff, resulting in 
bright `flat' glyphs with less brightness variation.

In general, results are nice when the brightness adjustment
is set to the maximum attained by the Growth Function.

The default value is 25.  
**/
    brightCap: {
        default: 25,
        type: ParamType.INTEGER,
        displayName: 'Brightness Adjustment',
        description:
            'Smaller values make brighter glyphs with decreased variation',
        visibleDependency: 'customize',
        visibleValue: true,
        required: false,
    },
} as const

<<<<<<< HEAD
class NumberGlyph extends P5Visualizer<typeof paramDesc> {
    name = vizName
    description = vizDescription

    n = 64
    customize = false
    brightCap = 25
    formula = 'log(max(abs(n),2)^x) % 25'
=======
class NumberGlyph extends P5Visualizer(paramDesc) {
    name = 'Number Glyphs'
    description =
        'Map entries to colorful glyphs '
        + 'using their magnitudes and prime factors'
>>>>>>> 6fbb16b9

    private evaluator: math.EvalFunction

    colorMap = new Map()
    private last = 0
    private currentIndex = 0
    private position = new p5.Vector()
    private initialPosition = new p5.Vector()
    private positionIncrement = 100
    private columns = 0
    private boxIsShow = false
    private primeNum: bigint[] = []
    private countPrime = 0
    private firstDraw = true
    private showLabel = false
    private brightAdjust = 100

    // dot control
    private radii = 50 // increments of radius in a dot
    private initialRadius = 50 // size of dots

    constructor(seq: SequenceInterface<GenericParamDescription>) {
        super(seq)
        // It is mandatory to initialize the `evaluator` property here,
        // so just use a simple dummy formula until the user provides one.
        this.evaluator = math.compile(this.formula)
    }

    checkParameters(params: ParamValues<typeof paramDesc>) {
        // code currently re-used from SequenceFormula.ts
        const status = super.checkParameters(params)

        let parsetree = undefined
        try {
            parsetree = math.parse(params.formula)
        } catch (err: unknown) {
            status.addError(
                'Could not parse formula: ' + params.formula,
                (err as Error).message
            )
            return status
        }
        const othersymbs = parsetree.filter(
            (node, path, parent) =>
                math.isSymbolNode(node)
                && parent?.type !== 'FunctionNode'
                && node.name !== 'n'
                && node.name !== 'x'
        )
        if (othersymbs.length > 0) {
            status.errors.push(
                "Only 'n' and 'x' may occur as a free variable in formula.",
                `Please remove '${(othersymbs[0] as math.SymbolNode).name}'`
            )
        }
        this.evaluator = parsetree.compile()
        return status
    }

    growthFunction(n: number, x: number) {
        return this.evaluator.evaluate({n: n, x: x})
    }

    setup() {
        super.setup()

        this.currentIndex = this.seq.first
        this.position = this.sketch.createVector(0, 0)
        const canvasSize = this.sketch.createVector(
            this.sketch.width,
            this.sketch.height
        )
        this.columns = Math.ceil(Math.sqrt(this.n))
        this.last = this.n + this.seq.first // adjust for offset
        if (this.last > this.seq.last) {
            this.last = this.seq.last
        }
        this.positionIncrement = Math.floor(
            Math.min(canvasSize.x, canvasSize.y) / this.columns
        )
        this.initialRadius = Math.floor(this.positionIncrement / 2)
        this.radii = this.initialRadius

        this.sketch
            .background('black')
            .colorMode(this.sketch.HSB, 360, 100, 100)
            .frameRate(30)

        this.firstDraw = true

        // Set position of the circle
        this.initialPosition = this.sketch.createVector(
            this.initialRadius,
            this.initialRadius
        )
        this.position = this.sketch.createVector(
            this.initialPosition.x,
            this.initialPosition.y
        )

        // Obtain all prime numbers that appear as factors in the sequence
        for (let i = this.seq.first; i < this.last; i++) {
            const checkCurrentFactors = this.seq.getFactors(i)
            if (
                checkCurrentFactors !== null
                && checkCurrentFactors !== undefined
            ) {
                for (let j = 0; j < checkCurrentFactors.length; j++) {
                    const checkCurrentPrime = checkCurrentFactors[j][0]
                    if (
                        !this.primeNum.includes(checkCurrentPrime)
                        && checkCurrentPrime != 0n
                        && checkCurrentPrime != -1n
                    ) {
                        this.primeNum.push(checkCurrentPrime)
                        this.countPrime += 1
                    }
                }
            }
        }

        //assign color to each prime number
        const colorNum = 360 / this.countPrime

        this.colorMap.set(1, 0)
        let tmp = 0

        for (let i = 0; i < this.primeNum.length; i++) {
            if (this.colorMap.has(this.primeNum[i]) == false) {
                tmp += colorNum
                this.colorMap.set(this.primeNum[i], tmp)
            }
        }
    }

    draw() {
        if (this.firstDraw == true && this.currentIndex < this.last) {
            this.sketch.noStroke()

            this.drawCircle(this.currentIndex)

            this.changePosition()

            this.currentIndex++

            // Check if drawing finished
            if (this.currentIndex >= this.last) {
                this.firstDraw = false
            }
        }
    }

    drawCircle(ind: number) {
        let numberNowBigint = this.seq.getElement(ind)
        // temporary fix while math.js doesn't handle bigint
        if (
            numberNowBigint < Number.MIN_SAFE_INTEGER
            || numberNowBigint > Number.MAX_SAFE_INTEGER
        ) {
            numberNowBigint = 0n
        }
        const numberNow = Number(numberNowBigint)
        this.sketch.ellipseMode(this.sketch.RADIUS)
        this.sketch.colorMode(this.sketch.HSB)
        this.sketch.noStroke()
        let radius = this.initialRadius
        let bright = 0

        // Obtain the color of the circle
        let combinedColor = this.factorColor(ind)
        let saturation = 100
        // greyscale if no primes
        // (occurs for -1,0,1 or couldn't factor)
        if (combinedColor == -1) {
            saturation = 0
            combinedColor = 0
        }
        this.sketch.fill(combinedColor, saturation, bright)

        // iterate smaller and smaller circles
        for (let x = 0; x < this.radii; x++) {
            // set brightness based on function value
            const val = this.growthFunction(numberNow, x)
            bright = val
            if (bright < 0) {
                bright = -bright
            }
            if (bright > this.brightCap) {
                bright = this.brightCap
            }
            bright = this.brightAdjust * (bright / this.brightCap)

            // draw the circle
            this.sketch.fill(combinedColor, saturation, bright)
            this.sketch.ellipse(
                this.position.x,
                this.position.y,
                radius,
                radius
            )

            radius -= this.initialRadius / this.radii
        }
    }

    changePosition() {
        this.position.add(this.positionIncrement, 0)
        // if we need to go to next line
        if ((this.currentIndex - this.seq.first + 1) % this.columns == 0) {
            this.position.x = this.initialPosition.x
            this.position.add(0, this.positionIncrement)
        }
    }

    isPrime(ind: number): boolean {
        const factors = this.seq.getFactors(ind)
        if (
            factors === null // if we can't factor, it isn't prime
            || factors.length === 0 // 1 is not prime
            || factors[0][0] === 0n // 0 is not prime
            || (factors.length === 1 && factors[0][0] === -1n) // -1 not prime
        ) {
            return false
        }
        if (
            (factors.length === 1 && factors[0][1] === 1n) // prime
            || (factors.length === 2
                && factors[0][0] === -1n
                && factors[1][1] == 1n) // negative of prime
        ) {
            return true
        } else {
            return false
        }
    }

    //return a number which represents the color
    factorColor(ind: number) {
        const factors = this.seq.getFactors(ind)
        if (factors === null) {
            return -1
        } // factoring failed

        //Combine color for each prime factor
        let colorAll = -1
        for (let i = 0; i < factors.length; i++) {
            const thisPrime = factors[i][0]
            const thisExp = factors[i][1]
            for (let j = 0; j < this.primeNum.length; j++) {
                if (thisPrime == this.primeNum[j]) {
                    for (let k = 0; k < thisExp; k++) {
                        if (colorAll == -1) {
                            colorAll = this.colorMap.get(thisPrime)
                        } else {
                            colorAll =
                                (colorAll + this.colorMap.get(thisPrime)) / 2
                        }
                    }
                }
            }
        }

        return colorAll
    }
}

export const exportModule = new VisualizerExportModule(
    NumberGlyph,
    vizName,
    vizDescription
)

/** md

## Examples

Click on any image to expand it.

###### The Positive Integers

[<img src="../../assets/img/glyph/integers.png" width="320" 
style="margin-left: 1em; margin-right: 0.5em"
/>](../assets/img/glyph/integers.png)
[<img src="../../assets/img/glyph/ring1.png" width="320" 
style="margin-left: 1em; margin-right: 0.5em"
/>](../assets/img/glyph/ring1.png)

First, the non-negative integers, with 
the default settings.  Next, with growth function taken  
modulo 1 (instead of the default 25) and Brightness Adjustment set 
to 1.  The second example shows some interesting 
effects because the rings
occur more rapidly than once per pixel.  

###### The semi-primes

[<img src="../../assets/img/glyph/semiprimes.png" width="320" 
style="margin-left: 1em; margin-right: 0.5em"
/>](../assets/img/glyph/semiprimes.png)

This image shows the semi-primes 
([A001358](https://oeis.org/A001358)).  In this example, 121 
elements are shown.

###### Another growth function

[<img src="../../assets/img/glyph/diff-func.png" width="320" 
style="margin-left: 1em; margin-right: 0.5em"
/>](../assets/img/glyph/diff-func.png)

This shows the integers under the growth 
function \( 25(1-\cos(nx)) \) modulo 25.

## Credit

The original version of this visualizer was created by Jennifer Leong, as part
of the [Experimental Mathematics
Lab](https://www.colorado.edu/math/content/experimental-mathematics-lab) at
[CU Boulder](https://www.colorado.edu/math/).
**/<|MERGE_RESOLUTION|>--- conflicted
+++ resolved
@@ -136,22 +136,9 @@
     },
 } as const
 
-<<<<<<< HEAD
-class NumberGlyph extends P5Visualizer<typeof paramDesc> {
+class NumberGlyph extends P5Visualizer(paramDesc) {
     name = vizName
     description = vizDescription
-
-    n = 64
-    customize = false
-    brightCap = 25
-    formula = 'log(max(abs(n),2)^x) % 25'
-=======
-class NumberGlyph extends P5Visualizer(paramDesc) {
-    name = 'Number Glyphs'
-    description =
-        'Map entries to colorful glyphs '
-        + 'using their magnitudes and prime factors'
->>>>>>> 6fbb16b9
 
     private evaluator: math.EvalFunction
 
